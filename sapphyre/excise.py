from collections import defaultdict
from itertools import combinations
from multiprocessing import Pool
from os import listdir, makedirs, path
from pathlib import Path
from msgspec import Struct
from sapphyre_tools import (
    convert_consensus,
    dumb_consensus,
    dumb_consensus_dupe,
    find_index_pair,
    get_overlap,
    is_same_kmer,
)
from .directional_cluster import cluster_ids, within_distance, node_to_ids, quick_rec
from .timekeeper import KeeperMode, TimeKeeper
from .utils import parseFasta, printv, writeFasta

def check_covered_bad_regions(consensus, min_ambiguous, ambig_char='X', max_distance=18):
    x_indices = []
    current_group = []

    start, stop = find_index_pair(consensus, "X")

    for i, base in enumerate(consensus[start:stop], start):
        if base == ambig_char:
            x_indices.append(i)

    for num in x_indices:
        if not current_group:
            current_group.append(num)
        elif num - current_group[-1] <= max_distance:
            current_group.append(num)
        else:
            if len(current_group) >= min_ambiguous:
                return (current_group[0], current_group[-1] + 1)
            current_group = [num]

    if current_group:
        if len(current_group) >= min_ambiguous:
            return (current_group[0], current_group[-1] + 1)


    return None, None


def make_duped_consensus(
    raw_sequences: list, threshold: float
) -> str:
    bundled_seqs = [(seq, int(header.split("|")[5])) for header, seq in raw_sequences if header[-1] != "."]
    return dumb_consensus_dupe(bundled_seqs, threshold, 0)


class NODE(Struct):
    header: str
    frame: int
    sequence: str
    nt_sequence: str
    start: int
    end: int
    children: list

def del_cols(sequence, columns, nt=False):
    if nt:
        seq = [sequence[i: i+3] for i in range(0, len(sequence), 3)]
        for i in columns:
            seq[i] = "---"
        return "".join(seq)
    seq = list(sequence)
    for i in columns:
        seq[i] = "-"
    return "".join(seq)


def get_coverage(aa_seqs, ref_avg_len):
    data_cols = 0
    for i in range(len(aa_seqs[0])):
        for seq in aa_seqs:
            if seq[i] != "-":
                data_cols += 1
                break

    return data_cols / ref_avg_len


def cluster(cluster_raw, cluster_threshold):
    clusters = []

    current_cluster = []
    for child_index, child_full in cluster_raw:
        if not current_cluster:
            current_cluster.append(child_full)
            current_index = child_index
        else:
            if child_index - current_index <= cluster_threshold:
                current_cluster.append(child_full)
                current_index = child_index
            else:
                clusters.append(current_cluster)
                current_cluster = [child_full]
                current_index = child_index
    
    if current_cluster:
        clusters.append(current_cluster)

    return clusters


def calculate_split(node_a: str, node_b: str, overlapping_coords: tuple, ref_consensus: dict) -> int:
    """Iterates over each position in the overlap range of sequence A and sequence B and
    creates a frankenstein sequence of sequence A + Sequence B joined at each
    position in the overlap.

    Final split position = pos in overlap with the highest score.

    Score is determined by the amount of characters that are the same between each
    position in the frankenstein sequence and the comparison sequence.
    """
    overlap_start, overlap_end = overlapping_coords

    highest_score = -1
    highest_scoring_pos = overlap_start

    for i in range(overlap_start, overlap_end + 1):
        prev_kmer = node_a.sequence[overlap_start:i]
        next_kmer = node_b.sequence[i:overlap_end]

        window = prev_kmer + next_kmer

        this_window_score = 0
        for x, let in enumerate(window, overlap_start):
            if let in ref_consensus[x]:
                this_window_score += ref_consensus[x].count(let)
            else:
                this_window_score -= 1
            if let == "-":
                this_window_score -= 1
                
        if this_window_score >= highest_score:
            highest_score = this_window_score
            highest_scoring_pos = i

    return highest_scoring_pos


def do_trim(aa_nodes, cluster_sets, x_positions, ref_consensus, kicked_headers, excise_trim_consensus, no_dupes):
    for cluster_set in cluster_sets:
        sub_aa_nodes = [node for node in aa_nodes if node.header not in kicked_headers and within_distance(node_to_ids(node.header.split("|")[3]), cluster_set, 0)]

        aa_sequences = [node.sequence for node in sub_aa_nodes]
        if aa_sequences:
            if not no_dupes:
                current_raw_aa = [(node.header, node.sequence) for node in sub_aa_nodes]
                consensus_seq = make_duped_consensus(
                    current_raw_aa, excise_trim_consensus
                )
            else:
                consensus_seq = dumb_consensus(aa_sequences, excise_trim_consensus, 0)

            cstart, cend = find_index_pair(consensus_seq, "X")
            cstart, cend = find_index_pair(consensus_seq, "X")

            for i, maj_bp in enumerate(consensus_seq[cstart:cend], cstart):
                if maj_bp != "X":
                    continue
            for i, maj_bp in enumerate(consensus_seq[cstart:cend], cstart):
                if maj_bp != "X":
                    continue

                in_region = []
                out_of_region = []
                for x, node in enumerate(sub_aa_nodes):
                    # within 3 bp
                    within_left = node.start <= i <= node.start + 3
                    within_right = node.end - 3 <= i <= node.end

                    if within_left or within_right:
                        in_region.append((x, node.sequence[i], within_right))
                    elif i >= node.start and i <= node.end:
                        out_of_region.append((x, node.sequence[i], within_right))
                    if within_left or within_right:
                        in_region.append((x, node.sequence[i], within_right))
                    elif i >= node.start and i <= node.end:
                        out_of_region.append((x, node.sequence[i], within_right))

                if not out_of_region and not in_region:
                    continue
                if not out_of_region and not in_region:
                    continue

                if not out_of_region and in_region:
                    for node_index, bp, on_end in in_region:
                        node = sub_aa_nodes[node_index]
                        if bp in ref_consensus[i]:
                            continue
                        
                        if on_end:
                            for x in range(i, node.end):
                                x_positions[node.header].add(x)
                        else:
                            for x in range(node.start, i + 1):
                                x_positions[node.header].add(x)

                if out_of_region and in_region:
                    for node_index, bp, on_end in in_region:
                        node = sub_aa_nodes[node_index]
                        if on_end:
                            for x in range(i, node.end):
                                x_positions[node.header].add(x)
                        else:
                            for x in range(node.start, i + 1):
                                x_positions[node.header].add(x)


            #refresh aa
            if x_positions:
                for node in sub_aa_nodes:
                    node.sequence = del_cols(node.sequence, x_positions[node.header])
                    node.start, node.end = find_index_pair(node.sequence, "-")

            if not no_dupes:
                current_raw_aa = [(node.header, node.sequence) for node in sub_aa_nodes if node.header not in kicked_headers]
                consensus_seq = make_duped_consensus(
                    current_raw_aa, excise_trim_consensus
                )
            else:
                aa_sequences = [x.sequence for x in sub_aa_nodes if x.header not in kicked_headers]
                consensus_seq = dumb_consensus(aa_sequences, excise_trim_consensus, 0)

            for node in sub_aa_nodes:
                i = None
                for poss_i in range(node.start, node.start + 3):
                    if node.sequence[poss_i] != consensus_seq[poss_i]:
                        i = poss_i

                if not i is None:
                    for x in range(node.start , i + 1):
                        x_positions[node.header].add(x)

                i = None
                for poss_i in range(node.end -1, node.end - 4, -1):
                    if node.sequence[poss_i] != consensus_seq[poss_i]:
                        i = poss_i

                if not i is None:
                    for x in range(i, node.end):
                        x_positions[node.header].add(x)


<<<<<<< HEAD
def insert_gaps(input_string, positions, offset):
    input_string = list(input_string)
    
    for coord in positions:
        input_string.insert(offset + coord, "-")

    return "".join(input_string)


def get_combo_results(gt_positions, ag_positions, prev_node, node, FRANKENSTEIN_PENALTY, INSERTION_PENALTY, DNA_CODONS, ref_gaps, minimum_bp_for_splice = 30):
    this_results = []
                
    for (gt_size, act_gt_index, gt_index, this_prev_extensions), (ag_size, act_ag_index_rev, ag_index_rev, this_node_extensions) in product(gt_positions, ag_positions):
        prev_deletions = []
        node_deletions = []

        prev_nt_seq = list(prev_node.nt_sequence)
        node_seq = list(node.nt_sequence)
        
        for i, let in this_prev_extensions.items():
            prev_nt_seq[i] = let
        for i, let in this_node_extensions.items():
            node_seq[i] = let
        
        for i in range(act_gt_index, act_gt_index + gt_size):
            prev_nt_seq[i] = "-"
            # prev_nt_seq[i] = prev_nt_seq[i].lower()
=======
def finalize_cluster(current_cluster, ids, ref_coords, clusters, kicks, req_seq_coverage):
    if len(current_cluster) >= 2:
        cluster_data_cols = set()
        for _, _, index in current_cluster:
            cluster_data_cols.update(ids[index][1])
>>>>>>> 8bfebb98
            
        cluster_coverage = len(cluster_data_cols.intersection(ref_coords)) / len(ref_coords)
        clusters.append((current_cluster[0][0], current_cluster[-1][0], cluster_coverage))
    elif len(current_cluster) == 1:
        if current_cluster[0][1] > req_seq_coverage:
            cluster_coverage = current_cluster[0][1]
            clusters.append((current_cluster[0][0], current_cluster[0][0], cluster_coverage))
        else:
            kicks.add(current_cluster[0][0])

def determine_direction(start, end, current_start, current_end, current_direction):
    this_direction = None
    if start == current_start and end == current_end:
        this_direction = "bi"
    else:
        if start == current_start:
            if end >= current_end:
                this_direction = "forward"
            else:
<<<<<<< HEAD
                this_range = range(prev_nt_end, node_nt_start)
            for i in this_range:
                if node_seq[i] == "-" and prev_nt_seq[i] == "-" and i // 3 in ref_gaps:
                    continue
                this_score -= 1
                
        if len(prev_nt_seq) - prev_nt_seq.count("-") < minimum_bp_for_splice:
            continue
        
        if len(node_seq) - node_seq.count("-") < minimum_bp_for_splice:
            continue

        this_results.append((this_score, gt_size, act_gt_index, gt_index, ag_size, act_ag_index_rev, ag_index_rev, prev_deletions, node_deletions, prev_gap_insertions, node_gap_insertions, this_prev_extensions, this_node_extensions, left_last_codon, right_end_codon, orphan_codon))
=======
                this_direction = "reverse"
        else:
            if start >= current_start:
                this_direction = "forward"
            else:
                this_direction = "reverse"
    
    if current_direction == "bi" or this_direction == "bi" or this_direction == current_direction:
        return this_direction
    return None
>>>>>>> 8bfebb98


def do_cluster(ids, ref_coords, max_gap_size, id_chomp_distance=100):
    clusters = []
    kicks = set()
    ids.sort(key=lambda x: x[0])
    grouped_ids = defaultdict(list)
    for i, (child_index, seq_coords, start, end) in enumerate(ids):
        id = int(child_index.split("_")[0])
        grouped_ids[id].append((i, child_index, seq_coords, start, end))
        
    ids_ascending = sorted(grouped_ids.keys())
    req_seq_coverage = 0.5
    current_cluster = []

    for id in ids_ascending:
        seq_list = grouped_ids[id]
        if not current_cluster:
            current_cluster = [(id, len(seq_coords.intersection(ref_coords)) / len(ref_coords), i) for i, _, seq_coords, _, _ in seq_list]
            current_index = id
            current_seqs = seq_list
            current_direction = "bi"
        else:
            passed = False
            passed_direction = None

            if id - current_index <= id_chomp_distance:
                for i, child_index, seq_coords, start, end in seq_list:
                    for _, _, _, current_start, current_end in current_seqs:
                        overlap = get_overlap(start, end, current_start, current_end, -max_gap_size)
                        if not overlap:
                            continue
                        
                        passed_direction = determine_direction(start, end, current_start, current_end, current_direction)
                        if passed_direction:
                            passed = True
                            break
                    if passed:
                        break
            
            if passed:
                current_cluster.extend([(id, len(seq_coords.intersection(ref_coords)) / len(ref_coords), i) for i, _, seq_coords, _, _ in seq_list])
                current_index = id
                current_seqs = seq_list
                if passed_direction != "bi":
                    current_direction = passed_direction
            else:
                finalize_cluster(current_cluster, ids, ref_coords, clusters, kicks, req_seq_coverage)
                current_cluster = [(id, len(seq_coords.intersection(ref_coords)) / len(ref_coords), i) for i, _, seq_coords, _, _ in seq_list]
                current_index = id
                current_seqs = seq_list
                current_direction = "bi"
    
    if current_cluster:
        finalize_cluster(current_cluster, ids, ref_coords, clusters, kicks, req_seq_coverage)
                
    return clusters, kicks



def log_excised_consensus(
    gene: str,
    input_path: Path,
    output_path: Path,
    compress_intermediates: bool,
    excise_consensus,
    excise_minimum_ambig,
    excise_rescue_match,
    excise_trim_consensus,
    no_dupes,
    true_cluster_threshold = 24,
    min_overlap_percent = 0.15,
    min_overlap_amount = 10,
):
    """
    By default, this does non-dupe consensus. If you pass "dupes=True", it will call
    the dupe-weighted version of consensus. If dupes is enable, the program needs dupe counts
    in the standard rocksDB location.

    Consensus_threshold is a value between 0.0 and 1.0 which represents a ratio.
    At each location, a bp is chosen as the consensus bp if the ratio of occurrences/total_characters_at_location
    exceeds the consensus_threshold. Raising this value makes the selection more strict. If you want this to match
    the default in outlier.py, set this to 0.65

    After the consensus sequence is made, the tail is checked for excessive X placeholder characters.
    Excise_threshold is a value between 0.0 and 1.0, which represents the maximum allowable ratio of X/total_characters.
    The tail is checked in blocks of 16 characters. The block checks are cumulative, so the percentage at each block is
    affected directly by all the preceding blocks. For example, if there are 8 X in the first block, and 10 X in the
    second block, the percentage at the second block is calculated as (10+8)/(16+16) = 18/32 = 0.5625 .
    Lowering this value makes the check more strict. Small changes in the excise_threshold can result in
    disproportionately large increases in truncation. My best results happen around 0.40 so far.

    The first field in the log file is the gene name.
    The second field in the log file is the cut-index in regular slice notation. It starts at the index of the
    first removed character, inclusive. The end is the length of the string, which is exclusive.
    """
    log_output = []
    this_rescues = []

    aa_in = input_path.joinpath("aa", gene)
    aa_out = output_path.joinpath("aa", gene)

    nt_in = input_path.joinpath("nt", gene.replace(".aa.", ".nt."))
    nt_out = output_path.joinpath("nt", gene.replace(".aa.", ".nt."))

    x_positions = defaultdict(set)

    bp_count = lambda x: len(x) - x.count("-")

    raw_aa = list(parseFasta(str(aa_in)))

    ref_lens = []
    aa_nodes = []
    reference_cluster_data = set()
    ref_consensus = defaultdict(list)
    for header, seq in raw_aa:
        if header.endswith('.'):
            start, end = find_index_pair(seq, "-")
            for i, bp in enumerate(seq[start:end], start):
                if bp != "-":
                    reference_cluster_data.add(i)
                ref_consensus[i].append(bp)
                
            ref_lens.append(bp_count(seq))
            continue

        aa_nodes.append(NODE(header, int(header.split("|")[4]), seq, None, *find_index_pair(seq, "-"), []))

    ref_avg_len = sum(ref_lens) / len(ref_lens)
    kicked_headers = set()
    
    ids = []
    for node in aa_nodes:
        start, end = find_index_pair(node.sequence, "-")
        ids.append(quick_rec(node.header.split("|")[3], node.frame, node.sequence, start, end))

    max_gap_size = round(len(aa_nodes[0].sequence) * 0.3) # Half MSA length

    clusters, _ = cluster_ids(ids, 100, max_gap_size, reference_cluster_data) #TODO: Make distance an arg
    cluster_sets = [set(range(a, b+1)) for a, b, _ in clusters]

    head_to_node = {}
    for node in aa_nodes:
        head_to_node[node.header] = node

    raw_sequences = {header: del_cols(seq, x_positions[header], True) for header, seq in parseFasta(str(nt_in))}
    for node in aa_nodes:
        nt_seq = raw_sequences[node.header]
        node.nt_sequence = nt_seq
    
    true_cluster_raw = []

    for header in raw_sequences:
        true_cluster_raw.append((int(header.split("|")[3].split("&&")[0].split("_")[1]), header))

    true_cluster_raw.sort(key = lambda x: x[0])
    before_true_clusters = cluster(true_cluster_raw, true_cluster_threshold)


    # Search for slices of the consensus seq with a high ratio of 'X' to total characters
    has_region = True
    had_region = False
    recursion_max = 5 * len(cluster_sets)
    last_region = {}
    consensus_seq = ""
    while has_region:
        has_region = False

        for cluster_i, cluster_set in enumerate(cluster_sets):

            aa_subset = [node for node in aa_nodes if node.header not in kicked_headers and within_distance(node_to_ids(node.header.split("|")[3]), cluster_set, 0)]

            sequences = [node.nt_sequence for node in aa_subset]
            if not sequences:
                break

            if not no_dupes:
                nt_sequences = [(node.header, node.nt_sequence) for node in aa_subset]
                consensus_seq = make_duped_consensus(
                    nt_sequences, excise_consensus
                )
            else:
                consensus_seq = dumb_consensus(sequences, excise_consensus, 0)

            consensus_seq = convert_consensus(sequences, consensus_seq)
            region_start, region_end = check_covered_bad_regions(consensus_seq, excise_minimum_ambig)
            if region_start == last_region.get(cluster_i, -1):
                recursion_max -= 1
                if recursion_max <= 0:
                    region_start = None
                    continue
            last_region[cluster_i] = region_start

            if region_start:
                has_region = True
                had_region = True
                sequences_in_region = []
                sequences_out_of_region = []      

                for i, node in enumerate(aa_subset):

                    if node.header in kicked_headers:
                        continue

                    overlap_coords = get_overlap(region_start, region_end, node.start * 3, node.end * 3, 1)
                    if overlap_coords:
                        overlap_amount = overlap_coords[1] - overlap_coords[0]
                        overlap_percent = overlap_amount / (node.end - node.start)
                        
                        
                        
                        if overlap_percent >= min_overlap_percent or overlap_amount >= min_overlap_amount:
                            sequences_in_region.append(aa_subset[i])
                        else:
                            sequences_out_of_region.append(aa_subset[i])
                
                tagged_in_region = [(int(node.header.split("|")[3].split("&&")[0].split("_")[1]), node) for node in sequences_in_region]
                tagged_in_region.sort(key=lambda x: x[0])
                clusters = cluster(tagged_in_region, true_cluster_threshold)

                log_output.append(f">{gene}_ambig_{region_start}:{region_end}\n{consensus_seq}")

                for clust in clusters:
                    if len(clust) <= 1:
                        continue

                    clust.sort(key = lambda node: node.start)
                    for (_, prev_node), (i, node) in combinations(enumerate(clust), 2):
                        overlapping_coords = get_overlap(node.start, node.end, prev_node.start, prev_node.end, 1)
                        if overlapping_coords:
                            kmer = node.sequence[overlapping_coords[0]:overlapping_coords[1]]
                            prev_kmer = prev_node.sequence[overlapping_coords[0]:overlapping_coords[1]]

                            if is_same_kmer(kmer, prev_kmer):
                                continue

                            splice_index = calculate_split(prev_node, node, overlapping_coords, ref_consensus)
                            prev_positions = set()
                            node_positions = set()
                            
                            consecutive_match = True
                            for x in range(splice_index - 1, node.start - 1, -1):
                                if consecutive_match and node.sequence[x] == prev_node.sequence[x]:
                                    continue
                                
                                consecutive_match = False
                                node_positions.add(x)

                            for x in range(splice_index, prev_node.end):
                                prev_positions.add(x)

                            log_output.append(f">{prev_node.header} vs {node.header}")
                            log_output.append(f"Split at {splice_index}")

                            prev_node.sequence = del_cols(prev_node.sequence, prev_positions)
                            node.sequence = del_cols(node.sequence, node_positions)

                            if len(prev_node.sequence) - prev_node.sequence.count("-") < 15:
                                log_output.append(f"Kicking {prev_node.header} due to < 15 bp after splice")
                                kicked_headers.add(prev_node.header)
                                

                            if len(node.sequence) - node.sequence.count("-") < 15:
                                log_output.append(f"Kicking {node.header} due to < 15 bp after splice")
                                kicked_headers.add(node.header)

                            prev_node.nt_sequence = del_cols(prev_node.nt_sequence, prev_positions, True)
                            node.nt_sequence = del_cols(node.nt_sequence, node_positions, True)

                            node.start, node.end = find_index_pair(node.sequence, "-")
                            prev_node.start, prev_node.end = find_index_pair(prev_node.sequence, "-")

                            x_positions[node.header].update(node_positions)
                            x_positions[prev_node.header].update(prev_positions)
        if recursion_max <= 0:
            break

    do_trim(aa_nodes, cluster_sets, x_positions, ref_consensus, kicked_headers, excise_trim_consensus, no_dupes)

    if had_region:
        after_data = []
        for node in aa_nodes:
            if node.header in kicked_headers:
                continue
            after_data.append((node.header.split("|")[3].split("&&")[0].split("_")[1], node.header))

        after_data.sort(key = lambda x: x[0])
        after_true_clusters = []

        current_cluster = []
        for child_index, child_full in true_cluster_raw:
            if not current_cluster:
                current_cluster.append(child_full)
                current_index = child_index
            else:
                if child_index - current_index <= true_cluster_threshold:
                    current_cluster.append(child_full)
                    current_index = child_index
                else:
                    after_true_clusters.append(current_cluster)
                    current_cluster = [child_full]
                    current_index = child_index

<<<<<<< HEAD
                    kicked_headers.remove(header)
                    this_rescues.append(header)
                    
    aa_nodes = [node for node in aa_nodes if node.header not in kicked_headers]

    DNA_CODONS = {
        "GCT": "A",
        "GCC": "A",
        "GCA": "A",
        "GCG": "A",
        "TGT": "C",
        "TGC": "C",
        "GAT": "D",
        "GAC": "D",
        "GAA": "E",
        "GAG": "E",
        "TTT": "F",
        "TTC": "F",
        "GGT": "G",
        "GGC": "G",
        "GGA": "G",
        "GGG": "G",
        "CAT": "H",
        "CAC": "H",
        "ATA": "I",
        "ATT": "I",
        "ATC": "I",
        "AAA": "K",
        "AAG": "K",
        "TTA": "L",
        "TTG": "L",
        "CTT": "L",
        "CTC": "L",
        "CTA": "L",
        "CTG": "L",
        "ATG": "M",
        "AAT": "N",
        "AAC": "N",
        "CCT": "P",
        "CCC": "P",
        "CCA": "P",
        "CCG": "P",
        "CAA": "Q",
        "CAG": "Q",
        "CGT": "R",
        "CGC": "R",
        "CGA": "R",
        "CGG": "R",
        "AGA": "R",
        "AGG": "R",
        "TCT": "S",
        "TCC": "S",
        "TCA": "S",
        "TCG": "S",
        "AGT": "S",
        "AGC": "S",
        "ACT": "T",
        "ACC": "T",
        "ACA": "T",
        "ACG": "T",
        "GTT": "V",
        "GTC": "V",
        "GTA": "V",
        "GTG": "V",
        "TGG": "W",
        "TAT": "Y",
        "TAC": "Y",
        "TAA": "*",
        "TAG": "*",
        "TGA": "*",
        "---": "-",
    }
    
    FRANKENSTEIN_PENALTY = -20
    INSERTION_PENALTY = -1
    SIMILARITY_SKIP = 0.95
    int_first_id = lambda x: int(x.split("_")[0])
    extensions = defaultdict(dict)
    extensions_aa = defaultdict(dict)
    gap_insertions_aa = defaultdict(list)
    gap_insertions_nt = defaultdict(list)
    ends = {}
    gff_out = defaultdict(dict)
    gff_coords = {}
    formed_seqs = {}
    for cluster_i, cluster_set in enumerate(cluster_sets):
        aa_subset = [node for node in aa_nodes if node.header not in kicked_headers and (cluster_set is None or within_distance(node_to_ids(node.header.split("|")[3]), cluster_set, 0))]
        aa_subset.sort(key = lambda x: x.start)
        og_starts = {}
        for prev_node, node in combinations(aa_subset, 2):
            overlapping_coords = get_overlap(node.start, node.end, prev_node.start, prev_node.end, -10)
            if overlapping_coords:
                amount = overlapping_coords[1] - overlapping_coords[0]
                this_flipped = ""
                if amount > 1:
                    early_start = min(prev_node.start, node.start) * 3
                    late_end = max(prev_node.end, node.end) * 3
                    
                    distance = constrained_distance(prev_node.nt_sequence[early_start : late_end], node.nt_sequence[early_start : late_end])
                    percent_matching = 1 - (distance / (late_end - early_start))
                    if percent_matching >= SIMILARITY_SKIP:
                        continue
                    
                    if amount == (node.end - node.start) or amount == (prev_node.end - prev_node.start):
                        #Containment
                        
                        node_bp_indices = [i for i,let in enumerate(node.nt_sequence) if let != "-"]
                        node_avg_bp_index = sum(node_bp_indices) / len(node_bp_indices)
                        
                        prev_bp_indices = [i for i,let in enumerate(prev_node.nt_sequence) if let != "-"]
                        prev_avg_bp_index = sum(prev_bp_indices) / len(prev_bp_indices)
                        
                        if node_avg_bp_index < prev_avg_bp_index:
                            prev_node, node = node, prev_node
                            this_flipped = " (flipped)"
                            
                scan_log.append("")
                scan_log.append("")
                scan_log.append(f"Comparing {prev_node.header} vs {node.header}" + this_flipped)
=======
        if current_cluster:
            after_true_clusters.append(current_cluster)
>>>>>>> 8bfebb98

        after_true_cluster = set(max(after_true_clusters, key=len))
        matches = []
        for i, before_cluster in enumerate(before_true_clusters):
            matches.append((len(after_true_cluster.intersection(set(before_cluster))) / len(before_cluster), i))
        matches.sort(key=lambda x: x[0], reverse= True)
        
        best_match = max(matches, key=lambda x: x[0])[1]
        this_rescues = [f"Rescued in gene: {gene}"]
        for header in before_true_clusters[best_match]:
            if header in kicked_headers:

                node = head_to_node[header]
                
                if not node.nt_sequence:
                    continue
                
                if len(node.nt_sequence) - node.nt_sequence.count("-") < 15:
                    continue
                
                this_sequence = node.sequence
                start, end = find_index_pair(this_sequence, "-")
                matching_char = 0
                for i, let in enumerate(this_sequence[start: end], start):
                    if let in ref_consensus[i]:
                        matching_char += 1

                if matching_char / (end - start) < excise_rescue_match:
                    continue

                kicked_headers.remove(header)
                this_rescues.append(header)

    aa_output = [(header, del_cols(seq, x_positions[header])) for header, seq in raw_aa if header not in kicked_headers]

    aa_has_candidate = False
    for header, _ in aa_output:
        if not header.endswith("."):
            aa_has_candidate = True
            break

    if aa_has_candidate:
        gene_coverage = get_coverage([seq for header, seq in aa_output if header[-1] != "."], ref_avg_len)
        if gene_coverage < 0.4:
            log_output.append(f">{gene}_kicked_coverage_{gene_coverage}_of_0.4\n{consensus_seq}")
            return log_output, False, False, gene, False, len(aa_nodes), this_rescues
        
        writeFasta(aa_out, aa_output, compress_intermediates)
        nt_output = [(header, del_cols(seq, x_positions[header], True)) for header, seq in raw_sequences.items() if header not in kicked_headers]
        writeFasta(nt_out, nt_output, compress_intermediates)

        return log_output, had_region, False, False, gene, len(kicked_headers), this_rescues
    return log_output, had_region, gene, False, None, len(kicked_headers), this_rescues


def main(args, sub_dir):
    timer = TimeKeeper(KeeperMode.DIRECT)
    if args.excise_consensus > 1.0:
        if 0 < args.excise_consensus <= 100:
            args.excise_consensus = args.excise_consensus / 100
        else:
            raise ValueError(
                "Cannot convert excise_consensus to a percent. Use a decimal or a whole number between 0 and 100"
            )
    folder = args.INPUT
    input_folder = Path(folder, "outlier", sub_dir)
    if not input_folder.exists():
        input_folder = Path(folder, sub_dir)

    output_folder = Path(folder, "outlier", "excise")

    output_aa_folder = output_folder.joinpath("aa")
    output_nt_folder = output_folder.joinpath("nt")

    if not path.exists(output_aa_folder):
        makedirs(str(output_aa_folder), exist_ok=True)
        makedirs(str(output_nt_folder), exist_ok=True)

    aa_input = input_folder.joinpath("aa")

    no_dupes = False

    genes = [fasta for fasta in listdir(aa_input) if ".fa" in fasta]
    log_path = Path(output_folder, "excise_regions.txt")
    gene_log_path = Path(output_folder, "excise_genes.txt")
    if args.processes > 1:
        arguments = [
            (
                gene,
                input_folder,
                output_folder,
                args.compress,
                args.excise_consensus,
                args.excise_minimum_ambig,
                args.excise_rescue_match,
                args.excise_trim_consensus,
                no_dupes,
            )
            for gene in genes
        ]
        with Pool(args.processes) as pool:
            results = pool.starmap(log_excised_consensus, arguments)
    else:
        results = []
        for gene in genes:
            results.append(
                log_excised_consensus(
                    gene,
                    input_folder,
                    output_folder,
                    args.compress,
                    args.excise_consensus,
                    args.excise_minimum_ambig,
                    args.excise_rescue_match,
                    args.excise_trim_consensus,
                    no_dupes,
                )
            )

    kicked_sequences = 0
    log_output = []
    loci_containing_bad_regions = 0
    kicked_no_resolve = []
    kicked_coverage = []
    has_resolution = []
    no_ambig = []
    rescues = []

    for glog, ghas_ambig, ghas_no_resolution, gcoverage_kick, g_has_resolution, gkicked_seq, grescues in results:
        log_output.extend(glog)
        rescues.extend(grescues)
        if ghas_ambig:
            loci_containing_bad_regions += 1
        kicked_sequences += gkicked_seq
        if ghas_no_resolution:
            kicked_no_resolve.append(ghas_no_resolution)
        if gcoverage_kick:
            kicked_coverage.append(gcoverage_kick)
        if g_has_resolution:
            if ghas_ambig:
                has_resolution.append(g_has_resolution)
            else:
                no_ambig.append(g_has_resolution)



    printv(
        f"{input_folder}: {loci_containing_bad_regions} ambiguous loci found. {len(kicked_coverage)} genes kicked due to low coverage. Kicked {kicked_sequences} sequences total.",
        args.verbose,
    )

    if args.debug:
        with open(log_path, "w") as f:
            f.write("Gene,Cut-Indices,Consensus Sequence\n")
            f.write("\n".join(log_output))
        with open(gene_log_path, "w") as f:
            f.write(f"{len(kicked_no_resolve)} gene(s) kicked due to no seqs with resolution:\n")
            f.write("\n".join(kicked_no_resolve))
            f.write("\n\n")
            f.write(f"{len(kicked_coverage)} gene(s) kicked due to low coverage:\n")
            f.write("\n".join(kicked_coverage))
            f.write("\n\n")
            f.write(f"{len(has_resolution)} gene(s) with resolution and ambig:\n")
            f.write("\n".join(has_resolution))
            f.write("\n\n")
            f.write(f"{len(no_ambig)} gene(s) resolve with no ambig:\n")
            f.write("\n".join(no_ambig))
            f.write("\n\n")
        with open(Path(output_folder, "rescues.txt"), "w") as f:
            f.write("\n".join(rescues))


    printv(f"Done! Took {timer.differential():.2f} seconds", args.verbose)
    if len(genes) == 0:
        printv("WARNING: No genes in output.", args.verbose, 0)
        return True
    return True


if __name__ == "__main__":
    MSG = "Cannot be called directly, please use the module:\nsapphyre excise"
    raise RuntimeError(
        MSG,
    )<|MERGE_RESOLUTION|>--- conflicted
+++ resolved
@@ -247,41 +247,11 @@
                         x_positions[node.header].add(x)
 
 
-<<<<<<< HEAD
-def insert_gaps(input_string, positions, offset):
-    input_string = list(input_string)
-    
-    for coord in positions:
-        input_string.insert(offset + coord, "-")
-
-    return "".join(input_string)
-
-
-def get_combo_results(gt_positions, ag_positions, prev_node, node, FRANKENSTEIN_PENALTY, INSERTION_PENALTY, DNA_CODONS, ref_gaps, minimum_bp_for_splice = 30):
-    this_results = []
-                
-    for (gt_size, act_gt_index, gt_index, this_prev_extensions), (ag_size, act_ag_index_rev, ag_index_rev, this_node_extensions) in product(gt_positions, ag_positions):
-        prev_deletions = []
-        node_deletions = []
-
-        prev_nt_seq = list(prev_node.nt_sequence)
-        node_seq = list(node.nt_sequence)
-        
-        for i, let in this_prev_extensions.items():
-            prev_nt_seq[i] = let
-        for i, let in this_node_extensions.items():
-            node_seq[i] = let
-        
-        for i in range(act_gt_index, act_gt_index + gt_size):
-            prev_nt_seq[i] = "-"
-            # prev_nt_seq[i] = prev_nt_seq[i].lower()
-=======
 def finalize_cluster(current_cluster, ids, ref_coords, clusters, kicks, req_seq_coverage):
     if len(current_cluster) >= 2:
         cluster_data_cols = set()
         for _, _, index in current_cluster:
             cluster_data_cols.update(ids[index][1])
->>>>>>> 8bfebb98
             
         cluster_coverage = len(cluster_data_cols.intersection(ref_coords)) / len(ref_coords)
         clusters.append((current_cluster[0][0], current_cluster[-1][0], cluster_coverage))
@@ -301,21 +271,6 @@
             if end >= current_end:
                 this_direction = "forward"
             else:
-<<<<<<< HEAD
-                this_range = range(prev_nt_end, node_nt_start)
-            for i in this_range:
-                if node_seq[i] == "-" and prev_nt_seq[i] == "-" and i // 3 in ref_gaps:
-                    continue
-                this_score -= 1
-                
-        if len(prev_nt_seq) - prev_nt_seq.count("-") < minimum_bp_for_splice:
-            continue
-        
-        if len(node_seq) - node_seq.count("-") < minimum_bp_for_splice:
-            continue
-
-        this_results.append((this_score, gt_size, act_gt_index, gt_index, ag_size, act_ag_index_rev, ag_index_rev, prev_deletions, node_deletions, prev_gap_insertions, node_gap_insertions, this_prev_extensions, this_node_extensions, left_last_codon, right_end_codon, orphan_codon))
-=======
                 this_direction = "reverse"
         else:
             if start >= current_start:
@@ -326,7 +281,6 @@
     if current_direction == "bi" or this_direction == "bi" or this_direction == current_direction:
         return this_direction
     return None
->>>>>>> 8bfebb98
 
 
 def do_cluster(ids, ref_coords, max_gap_size, id_chomp_distance=100):
@@ -630,130 +584,8 @@
                     current_cluster = [child_full]
                     current_index = child_index
 
-<<<<<<< HEAD
-                    kicked_headers.remove(header)
-                    this_rescues.append(header)
-                    
-    aa_nodes = [node for node in aa_nodes if node.header not in kicked_headers]
-
-    DNA_CODONS = {
-        "GCT": "A",
-        "GCC": "A",
-        "GCA": "A",
-        "GCG": "A",
-        "TGT": "C",
-        "TGC": "C",
-        "GAT": "D",
-        "GAC": "D",
-        "GAA": "E",
-        "GAG": "E",
-        "TTT": "F",
-        "TTC": "F",
-        "GGT": "G",
-        "GGC": "G",
-        "GGA": "G",
-        "GGG": "G",
-        "CAT": "H",
-        "CAC": "H",
-        "ATA": "I",
-        "ATT": "I",
-        "ATC": "I",
-        "AAA": "K",
-        "AAG": "K",
-        "TTA": "L",
-        "TTG": "L",
-        "CTT": "L",
-        "CTC": "L",
-        "CTA": "L",
-        "CTG": "L",
-        "ATG": "M",
-        "AAT": "N",
-        "AAC": "N",
-        "CCT": "P",
-        "CCC": "P",
-        "CCA": "P",
-        "CCG": "P",
-        "CAA": "Q",
-        "CAG": "Q",
-        "CGT": "R",
-        "CGC": "R",
-        "CGA": "R",
-        "CGG": "R",
-        "AGA": "R",
-        "AGG": "R",
-        "TCT": "S",
-        "TCC": "S",
-        "TCA": "S",
-        "TCG": "S",
-        "AGT": "S",
-        "AGC": "S",
-        "ACT": "T",
-        "ACC": "T",
-        "ACA": "T",
-        "ACG": "T",
-        "GTT": "V",
-        "GTC": "V",
-        "GTA": "V",
-        "GTG": "V",
-        "TGG": "W",
-        "TAT": "Y",
-        "TAC": "Y",
-        "TAA": "*",
-        "TAG": "*",
-        "TGA": "*",
-        "---": "-",
-    }
-    
-    FRANKENSTEIN_PENALTY = -20
-    INSERTION_PENALTY = -1
-    SIMILARITY_SKIP = 0.95
-    int_first_id = lambda x: int(x.split("_")[0])
-    extensions = defaultdict(dict)
-    extensions_aa = defaultdict(dict)
-    gap_insertions_aa = defaultdict(list)
-    gap_insertions_nt = defaultdict(list)
-    ends = {}
-    gff_out = defaultdict(dict)
-    gff_coords = {}
-    formed_seqs = {}
-    for cluster_i, cluster_set in enumerate(cluster_sets):
-        aa_subset = [node for node in aa_nodes if node.header not in kicked_headers and (cluster_set is None or within_distance(node_to_ids(node.header.split("|")[3]), cluster_set, 0))]
-        aa_subset.sort(key = lambda x: x.start)
-        og_starts = {}
-        for prev_node, node in combinations(aa_subset, 2):
-            overlapping_coords = get_overlap(node.start, node.end, prev_node.start, prev_node.end, -10)
-            if overlapping_coords:
-                amount = overlapping_coords[1] - overlapping_coords[0]
-                this_flipped = ""
-                if amount > 1:
-                    early_start = min(prev_node.start, node.start) * 3
-                    late_end = max(prev_node.end, node.end) * 3
-                    
-                    distance = constrained_distance(prev_node.nt_sequence[early_start : late_end], node.nt_sequence[early_start : late_end])
-                    percent_matching = 1 - (distance / (late_end - early_start))
-                    if percent_matching >= SIMILARITY_SKIP:
-                        continue
-                    
-                    if amount == (node.end - node.start) or amount == (prev_node.end - prev_node.start):
-                        #Containment
-                        
-                        node_bp_indices = [i for i,let in enumerate(node.nt_sequence) if let != "-"]
-                        node_avg_bp_index = sum(node_bp_indices) / len(node_bp_indices)
-                        
-                        prev_bp_indices = [i for i,let in enumerate(prev_node.nt_sequence) if let != "-"]
-                        prev_avg_bp_index = sum(prev_bp_indices) / len(prev_bp_indices)
-                        
-                        if node_avg_bp_index < prev_avg_bp_index:
-                            prev_node, node = node, prev_node
-                            this_flipped = " (flipped)"
-                            
-                scan_log.append("")
-                scan_log.append("")
-                scan_log.append(f"Comparing {prev_node.header} vs {node.header}" + this_flipped)
-=======
         if current_cluster:
             after_true_clusters.append(current_cluster)
->>>>>>> 8bfebb98
 
         after_true_cluster = set(max(after_true_clusters, key=len))
         matches = []
