--- conflicted
+++ resolved
@@ -445,7 +445,6 @@
 
 def do_trim(aa_nodes, get_id, cluster_sets, x_positions, ref_consensus, kicked_headers, prepare_dupes, reporter_dupes, excise_trim_consensus):
     for cluster_set in cluster_sets:
-<<<<<<< HEAD
         
         sub_aa_nodes = [node for node in aa_nodes if node.header not in kicked_headers and (cluster_set is None or get_id(node.header) in cluster_set)]
 
@@ -460,7 +459,11 @@
                 consensus_seq = dumb_consensus(aa_sequences, excise_trim_consensus, 0)
 
             cstart, cend = find_index_pair(consensus_seq, "X")
-
+            cstart, cend = find_index_pair(consensus_seq, "X")
+
+            for i, maj_bp in enumerate(consensus_seq[cstart:cend], cstart):
+                if maj_bp != "X":
+                    continue
             for i, maj_bp in enumerate(consensus_seq[cstart:cend], cstart):
                 if maj_bp != "X":
                     continue
@@ -476,33 +479,6 @@
                         in_region.append((x, node.sequence[i], within_right))
                     elif i >= node.start and i <= node.end:
                         out_of_region.append((x, node.sequence[i], within_right))
-
-                if not out_of_region and not in_region:
-                    continue
-=======
-        aa_sequences = [node.sequence for node in aa_nodes if node.header not in kicked_headers and (cluster_set is None or get_id(node.header) in cluster_set)]
-        if aa_sequences:
-            if prepare_dupes and reporter_dupes:
-                current_raw_aa = [(node.header, node.sequence) for node in aa_nodes if node.header not in kicked_headers and (cluster_set is None or get_id(node.header) in cluster_set)]
-                consensus_seq = make_duped_consensus(
-                    current_raw_aa, prepare_dupes, reporter_dupes, excise_trim_consensus
-                )
-            else:
-                consensus_seq = dumb_consensus(aa_sequences, excise_trim_consensus, 0)
-
-            cstart, cend = find_index_pair(consensus_seq, "X")
-
-            for i, maj_bp in enumerate(consensus_seq[cstart:cend], cstart):
-                if maj_bp != "X":
-                    continue
-
-                in_region = []
-                out_of_region = []
-                for x, node in enumerate(aa_nodes):
-                    # within 3 bp
-                    within_left = i >= node.start and i <= node.start + 3
-                    within_right = i <= node.end and i >= node.end - 3
-
                     if within_left or within_right:
                         in_region.append((x, node.sequence[i], within_right))
                     elif i >= node.start and i <= node.end:
@@ -510,28 +486,8 @@
 
                 if not out_of_region and not in_region:
                     continue
-
-                if not out_of_region and in_region:
-                    for node_index, bp, on_end in in_region:
-                        if bp in ref_consensus[i]:
-                            continue
-                        
-                        if on_end:
-                            for x in range(i, aa_nodes[node_index].end):
-                                x_positions[aa_nodes[node_index].header].add(x)
-                        else:
-                            for x in range(aa_nodes[node_index].start, i + 1):
-                                x_positions[aa_nodes[node_index].header].add(x)
-
-                if out_of_region and in_region:
-                    for node_index, bp, on_end in in_region:
-                        if on_end:
-                            for x in range(i, aa_nodes[node_index].end):
-                                x_positions[aa_nodes[node_index].header].add(x)
-                        else:
-                            for x in range(aa_nodes[node_index].start, i + 1):
-                                x_positions[aa_nodes[node_index].header].add(x)
->>>>>>> a08d85b4
+                if not out_of_region and not in_region:
+                    continue
 
                 if not out_of_region and in_region:
                     for node_index, bp, on_end in in_region:
@@ -554,7 +510,6 @@
                             for x in range(sub_aa_nodes[node_index].start, i + 1):
                                 x_positions[sub_aa_nodes[node_index].header].add(x)
 
-<<<<<<< HEAD
 
             #refresh aa
             if x_positions:
@@ -586,38 +541,6 @@
                     if node.sequence[poss_i] != consensus_seq[poss_i]:
                         i = poss_i
 
-=======
-            #refresh aa
-            if x_positions:
-                for node in aa_nodes:
-                    node.sequence = del_cols(node.sequence, x_positions[node.header])
-                    node.start, node.end = find_index_pair(node.sequence, "-")
-
-            if prepare_dupes and reporter_dupes:
-                current_raw_aa = [(node.header, node.sequence) for node in aa_nodes if node.header not in kicked_headers]
-                consensus_seq = make_duped_consensus(
-                    current_raw_aa, prepare_dupes, reporter_dupes, excise_trim_consensus
-                )
-            else:
-                aa_sequences = [x.sequence for x in aa_nodes if x.header not in kicked_headers]
-                consensus_seq = dumb_consensus(aa_sequences, excise_trim_consensus, 0)
-
-            for node in aa_nodes:
-                i = None
-                for poss_i in range(node.start, node.start + 3):
-                    if node.sequence[poss_i] != consensus_seq[poss_i]:
-                        i = poss_i
-
-                if not i is None:
-                    for x in range(node.start , i + 1):
-                        x_positions[node.header].add(x)
-
-                i = None
-                for poss_i in range(node.end -1, node.end - 4, -1):
-                    if node.sequence[poss_i] != consensus_seq[poss_i]:
-                        i = poss_i
-
->>>>>>> a08d85b4
                 if not i is None:
                     for x in range(i, node.end):
                         x_positions[node.header].add(x)
