from collections import Counter, defaultdict
from math import ceil
import os
from shutil import rmtree
import sqlite3
from itertools import count
from multiprocessing.pool import Pool
from pathlib import Path
from tempfile import NamedTemporaryFile

import wrap_rocks
from Bio import SeqIO
from msgspec import json
from .utils import printv, writeFasta
from .timekeeper import TimeKeeper, KeeperMode


class Sequence:
    __slots__ = ("header", "aa_sequence", "nt_sequence", "taxon", "gene", "id")

    def __init__(self, header, aa_sequence, nt_sequence, taxon, gene, id) -> None:
        self.header = header
        self.aa_sequence = aa_sequence
        self.nt_sequence = nt_sequence
        self.taxon = taxon
        self.gene = gene
        self.id = id

    def raw_seq(self):
        return self.aa_sequence.replace("-", "")

    def to_tuple(self):
        return self.header, self.aa_sequence

    def seq_with_regen_data(self):
        return (
            f">{self.header}"
            + ' {"organism_name": "'
            + self.taxon
            + '", "pub_og_id": "'
            + self.gene
            + '"}'
            + f"\n{self.aa_sequence}\n"
        )

    def __str__(self) -> str:
        return f">{self.header}\n{self.aa_sequence}\n"


class Sequence_Set:
    def __init__(self, name) -> None:
        self.name = name
        self.sequences = []
        self.aligned_sequences = {}
        self.has_aligned = False

    def add_sequence(self, seq: Sequence) -> None:
        self.sequences.append(seq)

    def add_aligned_sequences(
        self, gene: str, aligned_sequences: list[Sequence]
    ) -> None:
        if not self.has_aligned:
            self.has_aligned = True
        self.aligned_sequences[gene] = aligned_sequences

    def get_aligned_sequences(self) -> str:
        return self.aligned_sequences

    def get_last_id(self) -> int:
        if not self.sequences:
            return 0
        return self.sequences[-1].id

    def get_gene_taxon_count(self) -> Counter:
        data = defaultdict(set)

        for seq in self.sequences:
            data[seq.taxon].add(seq.gene)

        return Counter({taxon: len(genes) for taxon, genes in data.items()})

    def get_taxon_in_set(self) -> list:
        """Returns every taxon contained in the set."""
        data = set()
        for sequence in self.sequences:
            data.add(sequence.taxon)

        return list(data)

    def get_genes(self) -> list:
        """Returns every gene contained in the set."""
        data = set()
        for sequence in self.sequences:
            data.add(sequence.gene)

        return list(data)

    def get_gene_dict(self, raw=False) -> dict:
        """Returns a dictionary with every gene and its corresponding sequences."""
        data = {}
        for sequence in self.sequences:
            if raw:
                data.setdefault(sequence.gene, []).append(sequence)
            else:
                data.setdefault(sequence.gene, []).append(str(sequence))

        return data

    def get_core_sequences(self) -> dict:
        """Returns a dictionary of every gene and its corresponding taxon, headers and sequences."""
        core_sequences = {}
        from_sequence_list = (
            [item for sublist in self.aligned_sequences.values() for item in sublist]
            if self.has_aligned
            else self.sequences
        )
        for sequence in from_sequence_list:
            core_sequences.setdefault(sequence.gene, {}).setdefault("aa", []).append(
                (
                    sequence.taxon,
                    sequence.header,
                    sequence.aa_sequence
                    if not self.has_aligned
                    else sequence.raw_seq(),
                ),
            )
            core_sequences.setdefault(sequence.gene, {}).setdefault("nt", [])
            if sequence.nt_sequence:
                core_sequences[sequence.gene]["nt"].append(
                    (
                        sequence.taxon,
                        sequence.header,
                        sequence.aa_sequence
                        if not self.has_aligned
                        else sequence.raw_seq(),
                    ),
                )

        return core_sequences

    def get_diamond_data(self):
        diamond_data = []
        target_to_taxon = {}
        taxon_to_sequences = {}

<<<<<<< HEAD
        from_sequence_list = (
            self.aligned_sequences.values() if self.has_aligned else self.sequences
        )
=======
        from_sequence_list = [item for sublist in self.aligned_sequences.values() for item in sublist] if self.has_aligned else self.sequences
>>>>>>> 6fc2ae4e
        for seq in from_sequence_list:
            aaseq = seq.raw_seq() if self.has_aligned else seq.aa_sequence
            diamond_data.append(f">{seq.header}\n{aaseq}\n")
            target_to_taxon[seq.header] = seq.gene, seq.taxon, len(seq.aa_sequence)

            taxon_to_sequences.setdefault(seq.gene, {})[seq.taxon] = seq.aa_sequence

        return "".join(diamond_data), target_to_taxon, taxon_to_sequences

    def __str__(self) -> str:
        return "".join(map(str, self.sequences))

    def absorb(self, other):
        current_cursor = self.get_last_id() + 1
        for i, seq in enumerate(other.sequences):
            seq.id = current_cursor + i
            self.sequences.append(seq)
        for i, seq in enumerate(other.aligned_sequences):
            seq.id = current_cursor + i
            self.aligned_sequences[i] = seq


def cull(sequences, percent):
    msa_length = len(sequences[0][1])

    for i in range(msa_length):
        cull_start = i
        if (
            sum(1 for seq in sequences if seq[1][i] != "-") / len(sequences)
            >= percent
        ):
            break

    for i in range(msa_length - 1, 0, -1):
        cull_end = i
        if (
            sum(1 for seq in sequences if seq[1][i] != "-") / len(sequences)
            >= percent
        ):
            break

    sequences = [(seq[0], seq[1][cull_start : cull_end + 1]) for seq in sequences]

    return sequences


def generate_aln(
    set: Sequence_Set,
    align_method,
    overwrite,
    pool,
    verbosity,
    set_path,
    do_cull,
    cull_percent,
):
    sequences = set.get_gene_dict(True).copy()

    aln_path = set_path.joinpath("aln")
    aln_path.mkdir(exist_ok=True)

    raw_path = set_path.joinpath("raw")
    raw_path.mkdir(exist_ok=True)

    trimmed_path = set_path.joinpath("trimmed")
    if os.path.exists(trimmed_path):
        rmtree(trimmed_path)

    trimmed_path.mkdir(exist_ok=True)

    arguments = []
    for gene, fasta in sequences.items():
        arguments.append(
            (
                gene,
                fasta,
                raw_path,
                aln_path,
                trimmed_path,
                align_method,
                overwrite,
                verbosity,
                do_cull,
                cull_percent,
            ),
        )

    aligned_sequences_components = pool.starmap(aln_function, arguments)

    for gene, aligned_sequences in aligned_sequences_components:
        set.add_aligned_sequences(gene, aligned_sequences)


def aln_function(
    gene,
    sequences,
    raw_path,
    aln_path,
    trimmed_path,
    align_method,
    overwrite,
    verbosity,
    do_cull,
    cull_percent,
):
    raw_fa_file = raw_path.joinpath(gene + ".fa")
    aln_file = aln_path.joinpath(gene + ".aln.fa")
    trimmed_path = trimmed_path.joinpath(gene + ".fa")
    if not aln_file.exists() or overwrite:
        printv(f"Generating: {gene}", verbosity, 2)
        with raw_fa_file.open(mode="w") as fp:
            fp.write("".join([i.seq_with_regen_data() for i in sequences]))

        if align_method == "clustal":
            os.system(
                f"clustalo -i '{raw_fa_file}' -o '{aln_file}'  --full --iter=5 --threads=1 --full-iter --force",
            )  # --verbose
        else:
            os.system(f"mafft-linsi --thread 1 '{raw_fa_file}' > '{aln_file}'")

    aligned_result = []
    aligned_dict = {}
    file = aln_file if aln_file.exists() else raw_fa_file  # No alignment required
    for seq_record in SeqIO.parse(file, "fasta"):
        header = seq_record.description.split(" ")[0]
        seq = str(seq_record.seq)
        if not do_cull:
            aligned_dict[header] = seq
            continue
        aligned_result.append((header, seq))

    if do_cull:
        aligned_result = cull(aligned_result, cull_percent)
        writeFasta(trimmed_path, aligned_result, False)
        for header, seq in aligned_result:
            aligned_dict[header] = seq

    for seq in sequences:
        seq.aa_sequence = aligned_dict[seq.header]

    return gene, sequences


def make_diamonddb(set: Sequence_Set, overwrite, threads):
    diamond_dir = Path(SETS_DIR, set.name, "diamond")
    diamond_dir.mkdir(exist_ok=True)

    db_file = diamond_dir.joinpath(set.name + ".dmnd")

    diamond_db_data, target_to_taxon, taxon_to_sequences = set.get_diamond_data()

    if db_file.exists() and not overwrite:
        return target_to_taxon, taxon_to_sequences

    with NamedTemporaryFile(mode="w") as fp:
        fp.write(diamond_db_data)
        fp.flush()

        os.system(
            f"diamond makedb --in '{fp.name}' --db '{db_file}' --threads {threads}",
        )

    return target_to_taxon, taxon_to_sequences


SETS_DIR = None


def generate_subset(file_paths, taxon_to_kick: set):
    subset = Sequence_Set("subset")
    index = count()
    for file in file_paths:
        for seq_record in SeqIO.parse(file, "fasta"):
            header, data = seq_record.description.split(" ", 1)
            data = json.decode(data)
            seq = str(seq_record.seq)
            taxon = data["organism_name"].replace(" ", "_")
            if taxon.lower() not in taxon_to_kick and data["organism_name"].lower() not in taxon_to_kick:
                gene = data["pub_og_id"]

                subset.add_sequence(Sequence(header, seq, "", taxon, gene, next(index)))

    return subset


def main(args):
    tk = TimeKeeper(KeeperMode.DIRECT)
    global SETS_DIR
    SETS_DIR = Path(args.orthoset_dir)

    verbosity = args.verbose  # 0

    set_name = args.set  # eg "Ortholog_set_Mecopterida_v4"
    if not set_name:
        printv("Fatal: Missing set name (-s)", verbosity, 0)
        assume = os.path.basename(args.INPUT).split(".")[0].replace(" ", "_")
        if (
            input(
                f"Would you like to use the input file name as the set name? ({assume}) (y/n): "
            ).lower()
            == "y"
        ):
            set_name = assume
        else:
            return False

    kick = args.kick
    if kick:
        if not os.path.exists(kick):
            printv(f"Warning: Kick file {kick} does not exist, Ignoring", verbosity, 0)
            kick = set()
        else:
            with open(kick) as fp:
                kick = set([i.lower() for i in fp.read().split("\n") if i.strip()])
            printv(f"Found {len(kick)} taxon to kick.", verbosity)
    else:
        kick = set()

    nc_genes = args.non_coding_genes
    if nc_genes:
        if not os.path.exists(nc_genes):
            printv(
                f"Warning: NCD Gene file {nc_genes} does not exist, Ignoring",
                verbosity,
                0,
            )
            nc_genes = set()
        else:
            with open(nc_genes) as fp:
                nc_genes = set(fp.read().split("\n"))
            printv(f"Found {len(nc_genes)} non-coding genes.", verbosity)
    else:
        nc_genes = set()

    input_file = args.INPUT  # "Ortholog_set_Mecopterida_v4.sqlite"
    if not input_file or not os.path.exists(input_file):
        printv("Fatal: Input file not defined or does not exist (-i)", verbosity, 0)
        return False
    align_method = args.align_method  # "clustal"
    threads = args.processes  # 2
    overwrite = args.overwrite  # False
    do_align = args.align or args.all
    do_count = args.count or args.all
    do_diamond = args.diamond or args.all
    cull_percent = args.cull_percent
    do_cull = cull_percent != 0
    this_set = Sequence_Set(set_name)

    index = count()

    set_path = SETS_DIR.joinpath(set_name)
    set_path.mkdir(exist_ok=True)

    if input_file.split(".")[-1] == "fa":
        printv("Input Detected: Single fasta", verbosity)
        for seq_record in SeqIO.parse(input_file, "fasta"):
            header, data = seq_record.description.split(" ", 1)
            data = json.decode(data)
            seq = str(seq_record.seq)
            taxon = data["organism_name"].replace(" ", "_")
            if taxon.lower() not in kick and data["organism_name"].lower() not in kick:
                gene = data["pub_og_id"]

                this_set.add_sequence(
                    Sequence(header, seq, "", taxon, gene, next(index))
                )
    elif input_file.split(".")[-1] in {
        "sql",
        "sqlite",
        "sqlite3",
        "db",
        "db3",
        "s3db",
        "sl3",
    }:
        printv("Input Detected: Legacy SQL database", verbosity)
        input_path = Path(input_file)
        if not input_path.exists():
            input_path = SETS_DIR.joinpath(input_file)

        orthoset_db_con = sqlite3.connect(input_path)
        cursor = orthoset_db_con.cursor()

        nt_data = {}
        query = """SELECT n.id, n.sequence FROM orthograph_ntseqs AS n"""

        rows = cursor.execute(query)

        nt_data = dict(rows)

        cursor = orthoset_db_con.cursor()

        query = """SELECT p.nt_seq, t.name, o.ortholog_gene_id, a.header, a.sequence,  a.id
                FROM orthograph_orthologs         AS o
            INNER JOIN orthograph_sequence_pairs    AS p
            ON o.sequence_pair = p.id
            INNER JOIN orthograph_aaseqs      AS a
            ON a.id = p.aa_seq
            INNER JOIN orthograph_taxa AS t
            ON a.taxid = t.id
           """

        rows = cursor.execute(query)

        for row in rows:
            nt_seq = None
            nt_id, taxon, gene, header, aa_seq, id = row
            if taxon not in kick:
                if nt_id in nt_data:
                    nt_seq = nt_data[nt_id]
                this_set.add_sequence(Sequence(header, aa_seq, nt_seq, taxon, gene, id))
    else:
        printv("Input Detected: Folder containing Fasta", verbosity)
        file_paths = []
        for file in os.listdir(input_file):
            if file.endswith(".fa"):
                file_paths.append(os.path.join(input_file, file))

        per_thread = ceil(len(file_paths) / threads)
        distributed_files = [
            (
                file_paths[i : i + per_thread],
                kick,
            )
            for i in range(0, len(file_paths), per_thread)
        ]

        printv(
            f"Generating {threads} subsets containing {per_thread} fasta files each",
            verbosity,
        )
        with Pool(threads) as pool:
            subsets = pool.starmap(generate_subset, distributed_files)

        printv("Merging subsets", verbosity)
        for subset in subsets:
            this_set.absorb(subset)

    if do_count:
        printv("Generating taxon stats", verbosity)
        with open(os.path.join(set_path, "taxon_stats.csv"), "w") as fp:
            fp.write("taxon,count\n")
            counter = this_set.get_gene_taxon_count()

            for taxon, tcount in counter.most_common():
                fp.write(f"{taxon},{tcount}\n")

    if do_align or do_cull:
        with Pool(threads) as pool:
            printv("Generating aln", verbosity)
            generate_aln(
                this_set,
                align_method,
                overwrite,
                pool,
                verbosity,
                set_path,
                do_cull,
                cull_percent,
            )

    if do_diamond:
        printv("Making Diamond DB", verbosity)
        target_to_taxon, taxon_to_sequences = make_diamonddb(
            this_set, overwrite, threads
        )

    printv("Writing to RocksDB", verbosity, 1)
    rocks_db_path = set_path.joinpath("rocksdb")
    rocksdb_db = wrap_rocks.RocksDB(str(rocks_db_path))

    encoder = json.Encoder()
    rocksdb_db.put_bytes(
        "getall:taxoninset", encoder.encode(this_set.get_taxon_in_set())
    )

    rocksdb_db.put_bytes("getall:nc_genes", ",".join(list(nc_genes)).encode())

    if do_diamond:
        rocksdb_db.put_bytes("getall:refseqs", encoder.encode(taxon_to_sequences))
        rocksdb_db.put_bytes("getall:targetreference", encoder.encode(target_to_taxon))

    for gene, data in this_set.get_core_sequences().items():
        rocksdb_db.put_bytes(f"getcore:{gene}", encoder.encode(data))

    printv(f"Done! Took {tk.differential():.2f}s", verbosity, 1)
    return True<|MERGE_RESOLUTION|>--- conflicted
+++ resolved
@@ -144,13 +144,7 @@
         target_to_taxon = {}
         taxon_to_sequences = {}
 
-<<<<<<< HEAD
-        from_sequence_list = (
-            self.aligned_sequences.values() if self.has_aligned else self.sequences
-        )
-=======
         from_sequence_list = [item for sublist in self.aligned_sequences.values() for item in sublist] if self.has_aligned else self.sequences
->>>>>>> 6fc2ae4e
         for seq in from_sequence_list:
             aaseq = seq.raw_seq() if self.has_aligned else seq.aa_sequence
             diamond_data.append(f">{seq.header}\n{aaseq}\n")
