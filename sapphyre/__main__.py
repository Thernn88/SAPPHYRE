--- conflicted
+++ resolved
@@ -378,11 +378,7 @@
     par.add_argument(
         "-s",
         "--solo",
-<<<<<<< HEAD
-        choices=["blosum", "splice", "assembly", "hmmfilter", "internal", "cluster"],
-=======
         choices=["blosum", "splice", "assembly", "hmmfilter", "internal", "cluster", "recover"],
->>>>>>> 3b6bbf2c
         default=None,
         help="Run solo on a script.",
     )
