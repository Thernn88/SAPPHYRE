--- conflicted
+++ resolved
@@ -177,14 +177,6 @@
     # add candidates to references
     aas.extend(aa_intermediate)
 
-<<<<<<< HEAD
-    #with open(aa_file, "w") as fa:
-        #for header, sequence in aas:
-            #fa.write(">" + header + "\n")
-            #fa.write(sequence + "\n")
-
-=======
->>>>>>> 23910397
     # if no nt refs found, do not process aa refs
     aa_final = aas
     if not nt_has_refs:
