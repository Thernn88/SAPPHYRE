from argparse import Namespace
from collections import Counter, defaultdict
from decimal import Decimal
from itertools import combinations, count
from math import ceil
from multiprocessing.pool import Pool
from os import makedirs, path, remove, stat, system
from shutil import rmtree
from tempfile import NamedTemporaryFile, TemporaryDirectory
from time import time
from typing import Union

from msgspec import Struct, json
from numpy import float32, float64, int8, uint16, where
from pandas import DataFrame, read_csv
from phymmr_tools import bio_revcomp, get_overlap
from wrap_rocks import RocksDB

from .timekeeper import KeeperMode, TimeKeeper
from .utils import gettempdir, parseFasta, printv, writeFasta


class ReferenceHit(Struct, frozen=True):
    query: str
    ref: Union[str, None]
    start: int
    end: int


class Hit(Struct, frozen=True):
    node: str
    target: str
    frame: int
    evalue: float
    score: float
    qstart: int
    qend: int
    sstart: int
    send: int
    gene: str
    uid: int
    ref: str
    refs: list[ReferenceHit]


class ReporterHit(Struct):
    node: str
    frame: int
    qstart: int
    qend: int
    gene: str
    query: str
    uid: int
    refs: list[ReferenceHit]
    seq: str = None


class ProcessingArgs(Struct, frozen=True):
    i: int
    grouped_data: DataFrame
    target_to_taxon: dict[str, tuple[str, str, int]]
    debug: bool
    result_fp: str
    pairwise_refs: set[str]
    is_assembly_or_genome: bool
    evalue_threshold: float


class InternalArgs(Struct, frozen=True):
    gene: str
    this_hits: list[Hit]
    debug: bool
    internal_percent: float


class InternalReturn(Struct, frozen=True):
    gene: str
    kick_count: int
    log: list[str]
    this_kicks: set


class MultiArgs(Struct, frozen=True):
    hits: list[Hit]
    debug: bool


class MultiReturn(Struct, frozen=True):
    kick_count: int
    log: list[str]
    this_kicks: set


class ConvertArgs(Struct, frozen=True):
    hits: list[Hit]
    gene: str


class ConvertReturn(Struct, frozen=True):
    gene: str
    hits: list[ReporterHit]


def get_overlap_amount(a_start: int, a_end: int, b_start: int, b_end: int) -> int:
    """Get the overlap between two ranges.

    Args:
    ----
        a_start (int): The starting position of range A.
        a_end (int): The ending position of range A.
        b_start (int): The starting position of range B.
        b_end (int): The ending position of range B.

    Returns:
    -------
        int: The amount of overlap between the two ranges.
    """
    overlap_coords = get_overlap(
        a_start,
        a_end,
        b_start,
        b_end,
        1,
    )
    if overlap_coords == None:
        return 0

    return overlap_coords[1] - overlap_coords[0]


def get_score_difference(score_a: float, score_b: float) -> float:
    """Get the decimal difference between two scores.

    Args:
    ----
        score_a (float): The first score.
        score_b (float): The second score.

    Returns:
    -------
        float: The decimal difference between the two scores.
    """
    # If either score is zero return zero.
    if score_a == 0.0 or score_b == 0.0:
        return 0.0

    # Return the decimal difference between the largest score and the smallest score.
    return max(score_a, score_b) / min(score_a, score_b)


def multi_filter(this_args: MultiArgs) -> tuple[list, int, list]:
    """Filter out hits that imprecisely map to multiple genes.

    Args:
    ----
        this_args (MultiArgs): The arguments for the multi_filter function.

    Returns:
    -------
        tuple[list, int, list]: A tuple containing a list of filtered hits, the number of hits filtered, and a list of debug rows.
    """
    # Global variables for the multi_filter function.
    MULTI_PERCENTAGE_OF_OVERLAP = 0.3
    MULTI_SCORE_DIFFERENCE = 1.1

    log = []

    # Assign the highest scoring hit as the 'master'
    master = this_args.hits[0]

    # Assign all the lower scoring hits as 'candidates'
    candidates = this_args.hits[1:]
    kicks = set()
    passes = len(this_args.hits)

    for i, candidate in enumerate(candidates, 1):
        # Skip if the candidate has been kicked already or if master and candidate are internal hits:
        if not candidate or master.gene == candidate.gene:
            continue

        # Get the distance between the master and candidate
        distance = master.qend - master.qstart

        # Get the amount and percentage overlap between the master and candidate
        amount_of_overlap = get_overlap_amount(
            master.qstart,
            master.qend,
            candidate.qstart,
            candidate.qend,
        )
        percentage_of_overlap = amount_of_overlap / distance

        # If the overlap is greater than 30% and the score difference is greater than 5%
        if percentage_of_overlap >= MULTI_PERCENTAGE_OF_OVERLAP:
            score_difference = get_score_difference(master.score, candidate.score)
            if score_difference >= MULTI_SCORE_DIFFERENCE:
                # Kick the candidate
                passes -= 1
                kicks.add(this_args.hits[i].uid)
                kicks.add(candidates[i - 1].uid)
                if this_args.debug:
                    log.append(
                        (
                            candidate.gene,
                            candidate.node,
                            candidate.ref,
                            candidate.score,
                            candidate.qstart,
                            candidate.qend,
                            "Kicked out by",
                            master.gene,
                            master.node,
                            master.ref,
                            master.score,
                            master.qstart,
                            master.qend,
                        ),
                    )
            else:
                # If the score difference is not greater than 5% trigger miniscule score.
                # Miniscule score means hits map to loosely to multiple genes thus
                # we can't determine a viable hit on a single gene and must kick all.
                if this_args.debug:
                    log.extend(
                        [
                            (
                                hit.gene,
                                hit.node,
                                hit.ref,
                                hit.score,
                                hit.qstart,
                                hit.qend,
                                "Kicked due to miniscule score",
                                master.gene,
                                master.node,
                                master.ref,
                                master.score,
                                master.qstart,
                                master.qend,
                            )
                            for hit in this_args.hits
                            if hit
                        ],
                    )

                kicks = set(hit.uid for hit in this_args.hits)

                return MultiReturn(len(this_args.hits), log, kicks)

    return MultiReturn(len(this_args.hits) - passes, log, kicks)


def internal_filter(this_args: InternalArgs) -> tuple[set, list, int]:
    """Filters out overlapping hits who map to the same gene.

    Args:
    ----
        this_args (InternalArgs): The arguments for the internal filter.

    Returns:
    -------
        tuple[set, list, int]:
            A tuple containing the set of kicked hit headers,
            the log of kicked hits, and the number of hits kicked.
    """
    log = []
    kicks = count()
    this_kicks = set()

    for header_hits in this_args.this_hits:
        for hit_a, hit_b in combinations(header_hits, 2):
            if hit_a.uid in this_kicks or hit_b.uid in this_kicks:
                continue

            # Calculate overlap percent over the internal overlap's length
            overlap_amount = get_overlap_amount(
                hit_a.qstart,
                hit_a.qend,
                hit_b.qstart,
                hit_b.qend,
            )
            internal_start = min(hit_a.qstart, hit_b.qstart)
            internal_end = max(hit_a.qend, hit_b.qend)
            internal_length = internal_end - internal_start
            percent = overlap_amount / internal_length

            # If bp overlap and the percent of overlap is greater than or equal to the internal percent arg
            if overlap_amount > 0 and percent >= this_args.internal_percent:
                # Iterate the kicks counter and set the kick attribute to True
                next(kicks)

                # Add the hit to the kicked set
                this_kicks.add(hit_b.uid)

                if this_args.debug:
                    log.append(
                        "".join(
                            [
                                f"{this_args.gene}, {hit_b.node}, {round(hit_b.score, 2)}, {hit_b.qstart}, ",
                                f"{hit_b.qend} Internal kicked out by {this_args.gene}, {hit_a.node}, ",
                                f"{round(hit_a.score, 2)}, {hit_a.qstart}, {hit_a.qend}, {round(percent, 3)}",
                            ],
                        )
                    )

    return InternalReturn(this_args.gene, next(kicks), log, this_kicks)


def convert_and_cull(this_args: ConvertArgs) -> ConvertReturn:
    """Converts a list of the larger Hit class to a smaller ReporterHit class and culls
    left over data

    Args:
    ----
        this_args (ConvertArgs): The arguments for the convert_and_cull function.
    Returns:
    -------
        ConvertReturn: A struct containing the gene and the list of ReporterHits.
    """
    output = []
    for hit in this_args.hits:
        output.append(
            ReporterHit(
                hit.node,
                hit.frame,
                hit.qstart,
                hit.qend,
                hit.gene,
                hit.ref,
                hit.uid,
                hit.refs,
            ),
        )
    return ConvertReturn(this_args.gene, output)


def process_lines(pargs: ProcessingArgs) -> tuple[dict[str, Hit], int, list[str]]:
    """Process a subset of lines from the Diamond tsv result.

    Args:
    ----
        pargs (ProcessingArgs): The arguments for processing the lines.

    Returns:
    -------
        tuple[dict[str, Hit], int, list[str]]:
            A tuple containing the dictionary of hits grouped by header,
            the number of hits kicked, and the list of kicked hits.
    """
    output = defaultdict(list)
    multi_kicks = 0
    this_log = []

    # Grab groups of data based on base header
    for _, header_df in pargs.grouped_data.groupby("header"):
        frame_to_hits = defaultdict(list)
        target_to_hits = defaultdict(list)
        pool_scores = {}

        hits = []
        for row in header_df.values:
            # These values are referenced multiple times
            target = row[1]
            sstart = row[7]
            send = row[8]
            frame = row[2]
            qstart = row[5]
            qend = row[6]
            evalue = row[3]

            # Skip if evalue is greater than threshold
            if evalue > pargs.evalue_threshold:
                continue

            # Negative frames coords are in reverse order.
            if frame < 0:
                qend, qstart = qstart, qend

            # Get the gene and taxon from the target orthoset data
            gene, ref, _ = pargs.target_to_taxon[target]

            # Create a list of ReferenceHit objects starting with the
            # reference hit for the current row
            refs = [ReferenceHit(target, ref, sstart, send)]

            this_hit = Hit(
                row[0],
                target,
                row[2],
                row[3],
                row[4],
                qstart,
                qend,
                sstart,
                send,
                gene,
                abs(hash(time())) // (pargs.i + 1),
                ref,
                refs,
            )

            # Used to calculate the sum of each targets' individual scores
            if target not in pool_scores:
                pool_scores[target] = this_hit.score
            else:
                pool_scores[target] += this_hit.score

            # Add the hit to a dict based on target
            target_to_hits[target].append(this_hit)

        if pool_scores:
            top_score = max(pool_scores.values())
            top_score *= 0.9

            # Filter hits based on target where the sum of scores is not greater than 90% of
            # the highest targets' sum.
            for target, hits in target_to_hits.items():
                if pool_scores[target] >= top_score:
                    for this_hit in hits:
                        frame_to_hits[this_hit.frame].append(this_hit)

        for hits in frame_to_hits.values():
            hits.sort(key=lambda x: x.score, reverse=True)
            genes_present = {hit.gene for hit in hits}

            # Run multi filter if hits map to multiple genes
            kicks = set()
            if len(genes_present) > 1:
                result = multi_filter(MultiArgs(hits, pargs.debug))
                kicks = result.this_kicks
                multi_kicks += result.kick_count
                if pargs.debug:
                    this_log.extend(result.log)

            if any(hits):
                # Delegate hits into a gene based dict. If multi was ran then apply kicks
                if len(genes_present) > 1:
                    gene_hits = defaultdict(list)
                    for hit in hits:
                        if hit.uid not in kicks:
                            gene_hits[hit.gene].append(hit)
                else:
                    gene_hits = {
                        hits[0].gene: [hit for hit in hits if hit.uid not in kicks]
                    }

                # Output the top hit for each gene with the remaining hits as references
                for hits in gene_hits.values():
                    top_hit = hits[0]

                    if pargs.is_assembly_or_genome:
                        ref_seqs = [
                            ReferenceHit(hit.target, hit.ref, hit.sstart, hit.send)
                            for hit in hits[1:]
                        ]
                    else:
                        ref_seqs = [
                            ReferenceHit(hit.target, None, hit.sstart, hit.send)
                            for hit in hits[1:]
                            if hit.ref in pargs.pairwise_refs
                        ]
                    top_hit.refs.extend(ref_seqs)

                    output[top_hit.gene].append(top_hit)

    result = (
        "\n".join([",".join([str(i) for i in line]) for line in this_log]),
        multi_kicks,
        output,
    )

    # Write the results as a compressed msgspec Struct JSON object to the temporary file
    # allocated to this thread
    with open(pargs.result_fp, "wb") as result_file:
        result_file.write(json.encode(result))


def get_head_to_seq(nt_db, recipe):
    """Get a dictionary of headers to sequences.

    Args:
    ----
        nt_db (RocksDB): The NT rocksdb database.
        recipe (list[str]): A list of each batch index.
    Returns:
    -------
        dict[str, str]: A dictionary of headers to sequences.
    """

    head_to_seq = {}
    for i in recipe:
        lines = nt_db.get_bytes(f"ntbatch:{i}").decode().split("\n")
        head_to_seq.update(
            {
                lines[i][1:]: lines[i + 1]
                for i in range(0, len(lines), 2)
                if lines[i] != ""
            },
        )

    return head_to_seq


def top_reference_realign(orthoset_aln_path, top_refs, target_to_taxon, top_path, gene):
    gene_path = path.join(orthoset_aln_path, gene+".aln.fa")
    out_path = path.join(top_path, gene+".aln.fa")

    out = []
    for header, seq in parseFasta(gene_path):
        if target_to_taxon[header] in top_refs: 
            out.append((header, seq.replace("-", "")))

    if len(out) == 1:
        writeFasta(out_path, out)
        return
    
    # if path.exists(out_path):
    #     if len(out) == len(list(parseFasta(out_path, True))):
    #         return
    
    with NamedTemporaryFile(dir=gettempdir(), prefix=f"{gene}_") as tmp_prealign:
        tmp_prealign.write("\n".join([f">{i}\n{j}" for i, j in out]).encode())
        tmp_prealign.flush()

        system(
            f"clustalo -i '{tmp_prealign.name}' -o '{out_path}' --thread=1 --full --force"
        )


def run_process(args: Namespace, input_path: str) -> bool:
    """Run the main process on the input path.

    Args:
    ----
        args (Namespace): The arguments for the program.
        input_path (str): The path to the input directory.

    Returns:
    -------
        bool: Whether the process was successful or not.
    """
    # Due to the thread bottleneck of chunking a ceiling is set on the threads post reporter
    THREAD_CAP = 32
    # Amount of overshoot in estimating end
    OVERSHOOT_AMOUNT = 1.5
    # Minimum headers to try to estimate thread distrubution
    MINIMUM_HEADERS = 32000
    # Minimum amount of hits to delegate to a process
    MINIMUM_CHUNKSIZE = 50
    # Hard coded values for assembly datasets
    ASSEMBLY_EVALUE = 5
    ASSEMBLY_MIN_ORF = 15
    # Default min orf value
    NORMAL_MIN_ORF = 15

    json_encoder = json.Encoder()

    time_keeper = TimeKeeper(KeeperMode.DIRECT)
    orthoset = args.orthoset
    orthosets_dir = args.orthoset_input

    sensitivity = args.sensitivity
    top_amount = args.top

    taxa = path.basename(input_path)
    printv(f"Processing: {taxa}", args.verbose, 0)
    printv("Grabbing necessary directories.", args.verbose)
    # make dirs
    diamond_path = path.join(input_path, "diamond")
    if args.overwrite and path.exists(diamond_path):
        rmtree(diamond_path)
    makedirs(diamond_path, exist_ok=True)

    num_threads = args.processes
    post_threads = args.processes if args.processes < THREAD_CAP else THREAD_CAP
    if post_threads > 1:
        pool = Pool(post_threads)
    orthoset_db_path = path.join(orthosets_dir, orthoset, "rocksdb")
    diamond_db_path = path.join(
        orthosets_dir,
        orthoset,
        "diamond",
        orthoset + ".dmnd",
    )
    # Legacy db check
    if not path.exists(orthoset_db_path) or not path.exists(diamond_db_path):
        gen = False
        print("Could not find orthoset directory or diamond database.")
        if path.exists(f"{orthoset}.sqlite"):
            if (
                input(
                    f"Could not find orthoset DB at {orthoset_db_path}.\nDetected legacy orthoset: {orthoset}.sqlite\nWould you like to generate new Orthoset DB? Y/N: ",
                ).lower()
                == "y"
            ):
                print("Attempting to generate DB")
                system(
                    f"python3 -m sapphyre -p {num_threads} Makeref {orthoset}.sqlite -s {orthoset} -all",
                )
                gen = True
        if not gen:
            print("Aborting")
            return False
    printv(
        f"Done! Took: {time_keeper.lap():.2f}s. Elapsed: {time_keeper.differential():.2f}s. Grabbing reference data from Orthoset DB",
        args.verbose,
    )
    orthoset_db = RocksDB(orthoset_db_path)

    target_to_taxon_raw = orthoset_db.get_bytes("getall:targetreference")
    if not target_to_taxon_raw:
        print(
            "Diamond DB is missing data. Try regenerating your diamond DB using 'Makeref --diamond'."
        )
        return False

    target_to_taxon = json.decode(
        target_to_taxon_raw,
        type=dict[str, list[str | int]],
    )

    del orthoset_db

    printv(
        f"Got reference data. Took: {time_keeper.lap():.2f}s. Elapsed: {time_keeper.differential():.2f}s. Grabbing NT sequences",
        args.verbose,
    )

    nt_db_path = path.join(input_path, "rocksdb", "sequences", "nt")

    if not path.exists(nt_db_path):
        msg = "Could not find NT database. Either your dataset is corrupt or Prepare has failed to run."
        raise ValueError(msg)

    nt_db = RocksDB(nt_db_path)

    # Check if sequence is assembly
    dbis_assembly = nt_db.get("get:isassembly") == "True"
    dbis_genome = nt_db.get("get:isgenome") == "True"
    evalue = args.evalue
    min_orf = NORMAL_MIN_ORF
    is_assembly_or_genome = dbis_assembly or dbis_genome
    if is_assembly_or_genome:
        evalue = ASSEMBLY_EVALUE
        min_orf = ASSEMBLY_MIN_ORF

    precision = Decimal("5") * Decimal("0.1") ** Decimal(
        evalue,
    )

    recipe = nt_db.get("getall:batches")
    if recipe:
        recipe = recipe.split(",")
    else:
        msg = "Nucleotide sequences not found in database. Did Prepare succesfully finish?"
        raise ValueError(
            msg,
        )
    dupe_counts = json.decode(nt_db.get_bytes("getall:dupes"), type=dict[str, int])

    out_path = path.join(diamond_path, f"{sensitivity}")
    extension_found = False
    for extension in [".tsv", ".tsv.gz", ".tsv.tar.gz"]:
        possible = out_path + extension
        if path.exists(possible):
            out_path = possible
            extension_found = True
            break

    printv(
        f"Got NT sequences. Took: {time_keeper.lap():.2f}s. Elapsed: {time_keeper.differential():.2f}s. Running Diamond",
        args.verbose,
    )

    if not path.exists(out_path) or stat(out_path).st_size == 0:
        with TemporaryDirectory(dir=gettempdir()) as dir, NamedTemporaryFile(
            dir=dir,
        ) as input_file:
            for i in recipe:
                input_file.write(nt_db.get_bytes(f"ntbatch:{i}"))
            input_file.flush()

            quiet = "--quiet" if args.verbose == 0 else ""

            time_keeper.lap()  # Reset timer
            if not extension_found:
                out_path += ".tsv"
            system(
                f"diamond blastx -d {diamond_db_path} -q {input_file.name} -o {out_path} --{sensitivity}-sensitive --masking 0 -e {precision} --compress 1 --outfmt 6 qseqid sseqid qframe evalue bitscore qstart qend sstart send {quiet} --top {top_amount} --min-orf {min_orf} --max-hsps 0 -p {num_threads}",
            )
            out_path += ".gz"
            input_file.seek(0)

        printv(
            f"Diamond completed successfully. Took: {time_keeper.lap():.2f}s. Elapsed time {time_keeper.differential():.2f}s. Reading file to memory",
            args.verbose,
        )
    else:
        printv(
            f"Found existing Diamond output. Elapsed time {time_keeper.differential():.2f}s. Reading file to memory",
            args.verbose,
        )

    db = RocksDB(path.join(input_path, "rocksdb", "hits"))
    output = defaultdict(list)
    multi_kicks = 0

    global_log = []
    dupe_divy_headers = defaultdict(set)

    if stat(out_path).st_size == 0:
        printv("Diamond returned zero hits.", args.verbose, 0)
        return True

    df = read_csv(
        out_path,
        engine="pyarrow",
        delimiter="\t",
        header=None,
        names=[
            "header",
            "target",
            "frame",
            "evalue",
            "score",
            "qstart",
            "qend",
            "sstart",
            "send",
        ],
        dtype={
            "header": str,
            "target": str,
            "frame": int8,
            "evalue": float64,
            "score": float32,
            "qstart": uint16,
            "qend": uint16,
            "sstart": uint16,
            "send": uint16,
        },
    )
    printv(
        f"Done! Took: {time_keeper.lap():.2f}s. Elapsed: {time_keeper.differential():.2f}s. Calculating targets.",
        args.verbose,
    )
    target_counts = df["target"].value_counts()
    combined_count = Counter()
    taxon_to_targets = defaultdict(list)
    target_to_gene = {}
    for target, count in target_counts.to_dict().items():
        gene, ref_taxa, _ = target_to_taxon[target]
        taxon_to_targets[ref_taxa].append(target)
        target_to_gene[target] = gene
        combined_count[ref_taxa] += count

    top_refs = set()
    pairwise_refs = set()
    top_targets = set()
    most_common = combined_count.most_common()
    target_count = min(most_common[0:args.top_ref], key=lambda x: x[1])[1]
    #target_count = min_count * (1 - args.top_ref)
    for taxa, count in most_common:
        if count >= target_count:
            top_refs.add(taxa)
            top_targets.update(taxon_to_targets[taxa])
<<<<<<< HEAD
=======

    gene_target_to_taxa = defaultdict(dict)
    for target, (gene, taxa, _) in target_to_taxon.items():
        gene_target_to_taxa[gene][target] = taxa

>>>>>>> 57e38bb4
    target_has_hit = set(df["target"].unique())
    df = df[(df["target"].isin(top_targets))]
    headers = df["header"].unique()
    if len(headers) > 0:
        per_thread = ceil(len(headers) / post_threads)
        if per_thread <= MINIMUM_CHUNKSIZE:
            per_thread = MINIMUM_CHUNKSIZE
            chunks = ceil(len(headers) / per_thread)
        else:
            chunks = post_threads

        arguments = []
        if len(headers) < MINIMUM_HEADERS:
            indices = []
            for x, i in enumerate(range(0, len(headers), per_thread), 1):
                start_index = 0 if x == 1 else end_index + 1

                if x != chunks:
                    last_header = headers[i + per_thread - 1]
                    end_index = (
                        where(
                            df[start_index:]["header"].values == last_header,
                        )[
                            0
                        ][-1]
                        + start_index
                    )

                else:
                    end_index = len(df) - 1

                indices.append((start_index, end_index))
        else:
            estimated_end = ceil((len(df) / chunks) * OVERSHOOT_AMOUNT)

            indices = []
            for x, i in enumerate(range(0, len(headers), per_thread), 1):
                start_index = 0 if x == 1 else end_index + 1

                if x != chunks:
                    last_header = headers[i + per_thread - 1]
                    try:
                        end_index = (
                            where(
                                df[start_index : (start_index + estimated_end)][
                                    "header"
                                ].values
                                == last_header,
                            )[0][-1]
                            + start_index
                        )
                    except IndexError:
                        # Outliers cause our estimation to go whack.
                        end_index = (
                            where(
                                df[start_index:]["header"].values == last_header,
                            )[
                                0
                            ][-1]
                            + start_index
                        )

                else:
                    end_index = len(df) - 1

                indices.append((start_index, end_index))
        temp_files = [NamedTemporaryFile(dir=gettempdir()) for _ in range(chunks)]

        arguments = (
            ProcessingArgs(
                i,
                df.iloc[index[0] : index[1] + 1],
                target_to_taxon,
                args.debug,
                temp_files[i].name,
                pairwise_refs,
                is_assembly_or_genome,
                precision,
            )
            for i, index in enumerate(indices)
        )

        printv(
            f"Got targets. Took: {time_keeper.lap():.2f}s. Elapsed: {time_keeper.differential():.2f}s. Processing data.",
            args.verbose,
        )
        if post_threads > 1:
            pool.map(process_lines, arguments)
        else:
            for arg in arguments:
                process_lines(arg)

        printv(
            f"Data processed. Took: {time_keeper.lap():.2f}s. Elapsed: {time_keeper.differential():.2f}s. Consolidating threads",
            args.verbose,
        )

        del arguments
        decoder = json.Decoder(tuple[str, int, dict[str, list[Hit]]])
        for temp_file in temp_files:
            with open(temp_file.name, "rb") as fp:
                this_log, mkicks, this_output = decoder.decode(fp.read())

            for gene, hits in this_output.items():
                output[gene].extend(hits)

            multi_kicks += mkicks

            if args.debug:
                global_log.append(this_log)
        del (
            this_output,
            mkicks,
            this_log,
        )
        printv(
            f"Done! Took {time_keeper.lap():.2f}s. Elapsed time {time_keeper.differential():.2f}s. Doing internal filters",
            args.verbose,
        )

        requires_internal = defaultdict(dict)
        internal_order = []
        for gene, hits in output.items():
            this_counter = Counter([i.node for i in hits]).most_common()
            if this_counter[0][1] > 1:
                this_hits = sum(i[1] for i in this_counter if i[1] > 1)
                this_common = {i[0] for i in this_counter if i[1] > 1}
                for hit in [i for i in hits if i.node in this_common]:
                    requires_internal[gene].setdefault(hit.node, []).append(hit)

                internal_order.append((gene, this_hits))

        internal_order.sort(key=lambda x: x[1], reverse=True)

        if post_threads > 1:
            # with Pool(post_threads) as pool:
            internal_results = pool.map(
                internal_filter,
                [
                    InternalArgs(
                        gene,
                        list(requires_internal[gene].values()),
                        args.debug,
                        args.internal_percent,
                    )
                    for gene, _ in internal_order
                ],
            )
        else:
            internal_results = [
                internal_filter(
                    InternalArgs(
                        gene,
                        list(requires_internal[gene].values()),
                        args.debug,
                        args.internal_percent,
                    )
                )
                for gene, _ in internal_order
            ]

        internal_kicks = 0
        for result in internal_results:
            internal_kicks += result.kick_count
            if args.debug:
                global_log.extend(result.log)

            output[gene] = [i for i in output[gene] if i.uid not in result.this_kicks]

        printv(
            f"Filtering done. Took {time_keeper.lap():.2f}s."
            + f" Elapsed time {time_keeper.differential():.2f}s. Doing variant filter",
            args.verbose,
        )
        arguments = []
        present_genes = []
        present_genes = list(output.keys())
        output = output.items()

        # DOING VARIANT FILTER
        variant_filter = defaultdict(list)

        for target, ref_tuple in target_to_taxon.items():
            gene, ref_taxon, data_length = ref_tuple
            if ref_taxon in top_refs:
                variant_filter[gene].append((ref_taxon, target, data_length))

        dict_items = list(variant_filter.items())
        for gene, targets in dict_items:
            target_taxons = [i[0] for i in targets]
            if len(target_taxons) != len(list(set(target_taxons))):
                this_counts = Counter(target_taxons)
                out_targets = [i[1] for i in targets if this_counts[i[0]] == 1]
                for target, count in this_counts.most_common():
                    if count == 1:
                        continue

                    this_targets = [i for i in targets if i[0] == target]
                    variants_with_hits = sum(
                        i[1] in target_has_hit for i in this_targets
                    )
                    all_variants_kicked = variants_with_hits == 0
                    if all_variants_kicked:
                        reintroduce = max(this_targets, key=lambda x: x[2])
                        out_targets.append(reintroduce[1])
                        continue

                    out_targets.extend(
                        [i[1] for i in this_targets if i[1] in target_has_hit],
                    )

                variant_filter[gene] = out_targets
            else:
                variant_filter.pop(gene, -1)

        variant_filter = {k: list(v) for k, v in variant_filter.items()}

        printv(
            f"Done! Took: {time_keeper.lap():.2f}s. Elapsed: {time_keeper.differential():.2f}s. Writing to DB",
            args.verbose,
        )

        db.put_bytes(
            "getall:target_variants",
            json_encoder.encode(variant_filter),
        )

        del variant_filter
        nt_db.put("getall:valid_refs", ",".join(list(top_refs)))

        head_to_seq = get_head_to_seq(nt_db, recipe)

        if is_assembly_or_genome:
            arguments = []
            for gene, hits in output:
                arguments.append(
                    ConvertArgs(
                        hits,
                        gene,
                    ),
                )

            if post_threads > 1:
                # with Pool(post_threads) as pool:
                output = pool.map(convert_and_cull, arguments)
            else:
                output = [convert_and_cull(arg) for arg in arguments]
        passes = 0
        encoder = json.Encoder()
        for result in output:
            if is_assembly_or_genome:
                hits, gene = result.hits, result.gene
            else:
                gene, hits = result

            out = []
            for hit in hits:
                if not is_assembly_or_genome:
                    hit = ReporterHit(
                        hit.node,
                        hit.frame,
                        hit.qstart,
                        hit.qend,
                        hit.gene,
                        hit.ref,
                        hit.uid,
                        hit.refs,
                    )
                hit.seq = head_to_seq[hit.node][hit.qstart - 1 : hit.qend]
                if hit.frame < 0:
                    hit.seq = bio_revcomp(hit.seq)
                out.append(hit)
                dupe_divy_headers[gene].add(hit.node)

            passes += len(out)
            db.put_bytes(f"gethits:{gene}", encoder.encode(out))

        del head_to_seq
        if global_log:
            with open(path.join(input_path, "multi.log"), "w") as fp:
                fp.write("\n".join(global_log))
        printv(
            f"{multi_kicks} multi kicks",
            args.verbose,
        )
        printv(
            f"{internal_kicks} internal kicks",
            args.verbose,
        )
        printv(
            f"Wrote {passes} results after {multi_kicks+internal_kicks} kicks.",
            args.verbose,
        )
        orthoset_aln_path = path.join(orthosets_dir, orthoset, "aln")
        top_path = path.join(input_path, "top")

        printv(
            f"Writing top reference alignments",
            args.verbose,
        )

        if path.exists(top_path):
            rmtree(top_path)
        makedirs(top_path, exist_ok=True)

        arguments = []
        for gene in present_genes:
            arguments.append(
                (orthoset_aln_path, top_refs, gene_target_to_taxa[gene], top_path, gene)
            )

        if post_threads > 1:
            pool.starmap(top_reference_realign, arguments)
        else:
            for arg in arguments:
                top_reference_realign(*arg)
        if post_threads > 1:
            pool.close()
            pool.terminate()

        gene_dupe_count = defaultdict(dict)
        for gene, headers in dupe_divy_headers.items():
            for base_header in headers:
                if base_header in dupe_counts:
                    gene_dupe_count[gene][base_header] = dupe_counts[base_header]

        db.put("getall:presentgenes", ",".join(present_genes))

        key = "getall:gene_dupes"
        data = json_encoder.encode(gene_dupe_count)  # type=dict[str, dict[str, int]]
        nt_db.put_bytes(key, data)

    del top_refs
    del db
    del nt_db

    printv(f"Done! Took {time_keeper.differential():.2f}s overall.", args.verbose)

    return True


def main(args):
    global_time = TimeKeeper(KeeperMode.DIRECT)
    if not all(path.exists(i) for i in args.INPUT):
        printv("ERROR: All folders passed as argument must exists.", args.verbose, 0)
        return False
    results = []
    for input_path in args.INPUT:
        results.append(run_process(args, input_path))
    if len(args.INPUT) > 1 or not args.verbose:
        printv(f"Took {global_time.differential():.2f}s overall.", args.verbose, 0)
    return all(results)


if __name__ == "__main__":
    msg = "Cannot be called directly, please use the module:\nsapphyre Diamond"
    raise Exception(
        msg,
    )<|MERGE_RESOLUTION|>--- conflicted
+++ resolved
@@ -764,14 +764,11 @@
         if count >= target_count:
             top_refs.add(taxa)
             top_targets.update(taxon_to_targets[taxa])
-<<<<<<< HEAD
-=======
 
     gene_target_to_taxa = defaultdict(dict)
     for target, (gene, taxa, _) in target_to_taxon.items():
         gene_target_to_taxa[gene][target] = taxa
 
->>>>>>> 57e38bb4
     target_has_hit = set(df["target"].unique())
     df = df[(df["target"].isin(top_targets))]
     headers = df["header"].unique()
