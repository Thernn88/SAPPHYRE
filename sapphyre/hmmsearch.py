--- conflicted
+++ resolved
@@ -264,11 +264,7 @@
                     children[new_query] = hit
 
 
-<<<<<<< HEAD
-def add_full_cluster_search(clusters, chomp_max_distance, nodes_in_genes, source_clusters, cluster_full, nodes_in_gene, cluster_dict):
-=======
 def add_full_cluster_search(clusters, edge_margin, source_clusters, cluster_full, nodes_in_gene, cluster_dict):
->>>>>>> 8bfebb98
     for cluster in clusters:
         for i in range(cluster[0][0] - edge_margin, cluster[0][1] + edge_margin + 1):
             header = i
@@ -312,11 +308,7 @@
     return data.items()
 
 
-<<<<<<< HEAD
-def add_new_result(map_mode, gene, query, results, is_full, cluster_full, cluster_queries, source_clusters, nt_sequences, parents, children, parents_done, passed_ids, output, hmm_log, hmm_log_template):
-=======
 def add_new_result(new_uid_template, gene, query, results, is_full, cluster_full, cluster_queries, source_clusters, nt_sequences, parents, children, parents_done, passed_ids, output, hmm_log, hmm_log_template, debug):
->>>>>>> 8bfebb98
     node, frame = query.split("|")
     id = int(node)
     if id in cluster_full:
@@ -475,11 +467,7 @@
                 
             if is_genome and clusters:
                 cluster_queries = {k: max(set(v), key=v.count) for k, v in cluster_queries.items()}
-<<<<<<< HEAD
-                add_full_cluster_search(clusters, chomp_max_distance, nodes_in_gene, source_clusters, cluster_full, nodes_in_gene, cluster_dict)
-=======
                 add_full_cluster_search(clusters, edge_margin, source_clusters, cluster_full, nodes_in_gene, cluster_dict)
->>>>>>> 8bfebb98
                       
         shift_targets(is_full, query_template, nodes_in_gene, diamond_hits, cluster_full, fallback, hits_have_frames_already, unaligned_sequences, nt_sequences, parents, children, required_frames, this_seqs, bio_revcomp)
         del hits_have_frames_already
@@ -548,21 +536,12 @@
             queries = get_results(this_hmm_output)
         
         for query, results in queries:
-<<<<<<< HEAD
-            add_new_result(map_mode, gene, query, results, is_full, cluster_full, cluster_queries, source_clusters, nt_sequences, parents, children, parents_done, passed_ids, output, hmm_log, hmm_log_template)
-=======
             add_new_result(new_uid_template, gene, query, results, is_full, cluster_full, cluster_queries, source_clusters, nt_sequences, parents, children, parents_done, passed_ids, output, hmm_log, hmm_log_template, debug)
->>>>>>> 8bfebb98
 
         diamond_kicks = []
         for hit in diamond_hits:
             if not query_template.format(hit.node, hit.frame) in parents_done:
-<<<<<<< HEAD
-                
-                if hit.evalue == 0 or is_genome and math.floor(math.log10(abs(hit.evalue))) <= -evalue_threshold:
-=======
                 if is_genome and hit.evalue > 0 and math.floor(math.log10(abs(hit.evalue))) <= -evalue_threshold:
->>>>>>> 8bfebb98
                     this_id = hit.node
                     has_neighbour = False
                     neighbour = None
