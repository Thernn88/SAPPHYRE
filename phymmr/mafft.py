from __future__ import annotations

import os
from collections import namedtuple
from multiprocessing.pool import ThreadPool
from shutil import rmtree
from tempfile import TemporaryDirectory, NamedTemporaryFile
from threading import Lock
<<<<<<< HEAD
# from time import time
=======
>>>>>>> 24c80875

from .utils import printv, gettempdir, parseFasta, writeFasta
from .timekeeper import TimeKeeper, KeeperMode

MAFFT_FOLDER = "mafft"
AA_FOLDER = "aa"
ALN_FOLDER = "aln"


def process_genefile(filewrite, fileread):
    ref_og_hashmap = {}
    cand_og_hashmap = {}
    for header, sequence in parseFasta(fileread):

        if header.endswith("."):
            ref_og_hashmap[header.split("|")[2]] = header
        else:
<<<<<<< HEAD
            try:
                cand_og_hashmap[header[:242]] = header
                filewrite.write(f">{header}\n")
                filewrite.write(sequence+"\n")
            except KeyError:
                pass
=======
            cand_og_hashmap[header[:243]] = header
            filewrite.write(f">{header}\n")
            filewrite.write(sequence + "\n")

>>>>>>> 24c80875
    return ref_og_hashmap, cand_og_hashmap


CmdArgs = namedtuple(
    "CmdArgs",
    ["string", "gene_file", "result_file", "gene", "lock", "verbose", "compress"],
)


def run_command(args: CmdArgs) -> None:
    if args.lock is not None:
        with args.lock:
            printv(f"Doing: {args.gene}", args.verbose, 2)
    else:
        printv(f"Doing: {args.gene}", args.verbose, 2)

    with TemporaryDirectory(dir=gettempdir()) as tmpdir, NamedTemporaryFile(
        mode="w+", dir=tmpdir
    ) as tmpfile:
        ref_og_hashmap, cand_og_hashmap = process_genefile(tmpfile, args.gene_file)
        tmpfile.file.flush()
        command = args.string.format(
            tmpfile=tmpfile.name, resultfile=args.result_file, gene=args.gene
        )
        printv(f"Executing command: {command}", args.verbose, 2)
        os.system(command)

    # Overwrite reference headers with original headers
    out = []
    for header, sequence in parseFasta(args.result_file):
        if "|" in header:
<<<<<<< HEAD

            out.append((cand_og_hashmap[header[:242]],sequence))

=======
            out.append((cand_og_hashmap[header[:243]], sequence))
>>>>>>> 24c80875
        else:
            out.append((ref_og_hashmap[header.strip()], sequence))

    if args.compress:
        os.unlink(args.result_file)
    writeFasta(args.result_file, out, args.compress)


def do_folder(folder, args):
    printv(f"Processing: {os.path.basename(folder)}", args.verbose)
    time_keeper = TimeKeeper(KeeperMode.DIRECT)
    mafft_path = os.path.join(folder, MAFFT_FOLDER)
    aa_path = os.path.join(folder, AA_FOLDER)
    if not os.path.exists(aa_path):
        printv(f"ERROR: Can't find aa ({aa_path}) folder. Abort", args.verbose, 0)
        return
    rmtree(mafft_path, ignore_errors=True)
    os.mkdir(mafft_path)

    genes = [
        gene
        for gene in os.listdir(aa_path)
        if gene.split(".")[-1] in ["fa", "gz", "fq", "fastq", "fasta"]
    ]
    # genes.sort(key = lambda x : os.path.getsize(os.path.join(aa_path, x + ".aa.fa")), reverse=True)
    orthoset_path = os.path.join(args.orthoset_input, args.orthoset)
    aln_path = os.path.join(orthoset_path, ALN_FOLDER)
    if not os.path.exists(orthoset_path):
        printv("ERROR: Orthoset path not found.", args.verbose, 0)
        return False
    if not os.path.exists(aln_path):
        printv("ERROR: Aln folder not found.", args.verbose, 0)
        return False
    cmd = "mafft"
    if args.linsi:
        cmd = "mafft-linsi"
    command = (
        "%s --anysymbol --quiet --addfragments {tmpfile} --thread -1 %s/{gene}.aln.fa > {resultfile}"
        % (cmd, aln_path)
    )

    if args.processes > 1:
        arguments = []
        func = arguments.append
        lock = Lock()
    else:
        func = run_command
        lock = None

    for file in genes:
        gene = file.split(".")[0]
        gene_file = os.path.join(aa_path, file)
        result_file = os.path.join(mafft_path, file.rstrip(".gz"))
        func(
            CmdArgs(
                command, gene_file, result_file, gene, lock, args.verbose, args.compress
            )
        )

    if args.processes > 1:
        with ThreadPool(args.processes) as pool:
            pool.map(run_command, arguments, chunksize=1)

    printv(f"Done! Took {time_keeper.differential():.2f}s", args.verbose)
    return True


def main(args):
    if not all(os.path.exists(i) for i in args.INPUT):
        printv("ERROR: All folders passed as argument must exists.", args.verbose, 0)
        return False
    time_keeper = TimeKeeper(KeeperMode.DIRECT)
    for folder in args.INPUT:
        success = do_folder(folder, args)
        if not success:
            return False

    if len(args.INPUT) > 1 or not args.verbose:
        printv(f"Took {time_keeper.differential():.2f}s overall.", args.verbose, 0)
    return True


if __name__ == "__main__":
    raise Exception("Cannot be called directly, please use the module:\nphymmr mafft")<|MERGE_RESOLUTION|>--- conflicted
+++ resolved
@@ -6,10 +6,6 @@
 from shutil import rmtree
 from tempfile import TemporaryDirectory, NamedTemporaryFile
 from threading import Lock
-<<<<<<< HEAD
-# from time import time
-=======
->>>>>>> 24c80875
 
 from .utils import printv, gettempdir, parseFasta, writeFasta
 from .timekeeper import TimeKeeper, KeeperMode
@@ -27,19 +23,12 @@
         if header.endswith("."):
             ref_og_hashmap[header.split("|")[2]] = header
         else:
-<<<<<<< HEAD
             try:
                 cand_og_hashmap[header[:242]] = header
                 filewrite.write(f">{header}\n")
                 filewrite.write(sequence+"\n")
             except KeyError:
                 pass
-=======
-            cand_og_hashmap[header[:243]] = header
-            filewrite.write(f">{header}\n")
-            filewrite.write(sequence + "\n")
-
->>>>>>> 24c80875
     return ref_og_hashmap, cand_og_hashmap
 
 
@@ -71,13 +60,8 @@
     out = []
     for header, sequence in parseFasta(args.result_file):
         if "|" in header:
-<<<<<<< HEAD
-
             out.append((cand_og_hashmap[header[:242]],sequence))
 
-=======
-            out.append((cand_og_hashmap[header[:243]], sequence))
->>>>>>> 24c80875
         else:
             out.append((ref_og_hashmap[header.strip()], sequence))
 
