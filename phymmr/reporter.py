--- conflicted
+++ resolved
@@ -263,33 +263,6 @@
 
     return processed
 
-<<<<<<< HEAD
-def get_reftaxon_name(hit_id, orthoset_db_path):
-    query = f"""SELECT {orthoset_taxa}.{db_col_name}
-FROM {orthoset_taxa}
-    INNER JOIN {orthoset_aaseqs} ON {orthoset_taxa}.{db_col_id} = {orthoset_aaseqs}.{db_col_taxid}
-WHERE {orthoset_aaseqs}.{db_col_id} = ?"""
-
-    orthoset_db_con = sqlite3.connect(orthoset_db_path)
-    orthoset_db_cur = orthoset_db_con.cursor()
-
-    rows = orthoset_db_cur.execute(query, (hit_id,))
-
-    # Return first result
-    return next(rows)[0]
-=======
-def calculate_length_of_ali(
-    result,
-):  # XXX: could be merged with transcript_not_long_enough
-    return abs(result.ali_end - result.ali_start) + 1
-
-
-def transcript_not_long_enough(result, minimum_transcript_length):
-    length = calculate_length_of_ali(result)
-    return length < minimum_transcript_length
-
->>>>>>> 45b1e533
-
 def reverse_complement(nt_seq):
     return phymmr_tools.bio_revcomp(nt_seq)
 
@@ -609,13 +582,7 @@
     t_gene_start = TimeKeeper(KeeperMode.DIRECT)
     printv(f"Exonerating and doing output for: {eargs.orthoid}", eargs.verbose, 2)
 
-<<<<<<< HEAD
-    orthoset_db_con = sqlite3.connect(eargs.orthoset_db_path)
     reftaxon_related_transcripts = {i: [] for i in eargs.reference_sequences.keys()}
-=======
-    reftaxon_related_transcripts = {}
-    reftaxon_to_proteome_sequence = {}
->>>>>>> 45b1e533
     for hit in eargs.list_of_hits:
         this_reftaxon = hit.reftaxon
 
