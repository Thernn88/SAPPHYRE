from __future__ import annotations
import subprocess
import json
import math
import os
import shutil
import sys
import uuid
from collections import namedtuple
from multiprocessing.pool import Pool
from time import time
from typing import List, Optional
from tempfile import TemporaryDirectory, NamedTemporaryFile
from concurrent.futures import ThreadPoolExecutor, wait

import phymmr_tools
import xxhash
from Bio.Seq import Seq

from . import rocky
from .timekeeper import TimeKeeper, KeeperMode
from .utils import printv, gettempdir, writeFasta

MainArgs = namedtuple(
    "MainArgs",
    [
        'verbose',
        'processes',
        'debug',
        'INPUT',
        'orthoset_input',
        'orthoset',
        'min_length',
        'min_score',
        "compress",
    ]
)

class Hit:
    __slots__ = (
        "header",
        "gene",
        "score",
        "ali_start",
        "ali_end",
        "s_ali_start",
        "s_ali_end",
        "f_est_sequence_trimmed",
        "s_est_sequence_trimmed",
        "est_sequence_complete",
        "reftaxon",
        "f_ref_taxon",
        "s_ref_taxon",
        "second_alignment",
        "second_extended_alignment",
        "first_alignment",
        "first_extended_alignment",
        "mapped_to",
        "attempted_first"
    )

    def __init__(self, first_hit, second_hit):
        self.header = first_hit["header"]
        self.gene = first_hit["gene"]
        self.ali_start = int(first_hit["ali_start"])
        self.ali_end = int(first_hit["ali_end"])
        
        self.f_ref_taxon = first_hit["ref_taxon"]
        if second_hit:
            self.s_ref_taxon = second_hit["ref_taxon"]
            self.s_est_sequence_trimmed = second_hit["trim_seq"]
            self.s_ali_start = int(second_hit["ali_start"])
            self.s_ali_end = int(second_hit["ali_end"])
        else:
            self.s_ref_taxon = None
            self.s_est_sequence_trimmed = None
            self.s_ali_start = None
            self.s_ali_end = None
        
        self.reftaxon = None
        self.est_sequence_complete = first_hit["full_seq"]
        self.f_est_sequence_trimmed = first_hit["trim_seq"]
        self.second_alignment = None
        self.second_extended_alignment = None
        self.first_alignment = None
        self.first_extended_alignment = None
        self.mapped_to = None
        self.attempted_first = False

    def add_orf(self, exonerate_record, nucleotide_sequence): 
        exonerate_record.orf_cdna_sequence = nucleotide_sequence[exonerate_record.query_start*3 : exonerate_record.query_end*3]
        exonerate_record.orf_cdna_start_on_transcript = (
            exonerate_record.orf_cdna_start + self.ali_start - 3
        )
        exonerate_record.orf_cdna_end_on_transcript = exonerate_record.orf_cdna_end + self.ali_start - 3
        exonerate_record.orf_aa_start_on_transcript = (
            exonerate_record.orf_cdna_start + self.ali_start - 3
        ) / 3
        exonerate_record.orf_aa_end_on_transcript = (
            exonerate_record.orf_cdna_end + self.ali_start - 3
        ) / 3
        if not self.first_alignment:
            self.first_alignment = exonerate_record
        else:
            self.second_alignment = exonerate_record

class NodeRecord:
    def __init__(self, header, is_extension):
        self.header = header
        self.score = -math.inf
        self.orf_cdna_sequence = ""
        self.orf_aa_start = None
        self.orf_aa_end = None
        self.orf_cdna_start = None
        self.orf_cdna_end = None
        self.orf_aa_sequence = ""
        self.query_start = None
        self.query_end = None
        self.is_extension = is_extension
        self.orf_cdna_end_on_transcript = None
        self.orf_aa_start_on_transcript = None
        self.extended_orf_cdna_sequence = None
        self.extended_orf_aa_sequence = None
        self.extended_orf_cdna_start_on_transcript = None
        self.extended_orf_cdna_end_on_transcript = None
        

    def check_extend(self, nucleotide_sequence):
        self.extended_orf_cdna_sequence = nucleotide_sequence[self.query_start*3 : self.query_end*3]
        self.extended_orf_aa_sequence = self.orf_aa_sequence
        self.extended_orf_aa_start = self.orf_aa_start
        self.extended_orf_aa_end = self.orf_aa_end
        self.extended_orf_cdna_start = self.orf_cdna_start        
        self.extended_orf_cdna_end = self.orf_cdna_end
        

    def __lt__(self, other):
        return self.score < other.score

    def __eq__(self, other):
        return self.score == other.score

    def __gt__(self, other):
        return self.score > other.score

    def __ge__(self, other):
        return self.score >= other.score

    def __le__(self, other):
        return self.score <= other.score

def get_diamondhits(rocks_hits_db, list_of_wanted_orthoids):
    gene_based_results = {}
    for gene in rocks_hits_db.get("getall:presentgenes").split(','):
        if list_of_wanted_orthoids and gene not in list_of_wanted_orthoids:
            continue

        gene_based_results[gene] = [Hit(this_data["f"], this_data["s"]) for this_data in json.loads(rocks_hits_db.get(f"gethits:{gene}"))]

    return gene_based_results


def get_reference_data(rocks_hits_db):
    raw_data = rocks_hits_db.get("getall:refseqs")

    processed = json.loads(raw_data)

    return processed

def reverse_complement(nt_seq):
    return phymmr_tools.bio_revcomp(nt_seq)


def get_nucleotide_transcript_for(header):
    base_header = header.split("|")[0]
    hash_of_header = xxhash.xxh64_hexdigest(base_header)

    row_data = rocky.get_rock("rocks_nt_db").get(hash_of_header)
    _, sequence = row_data.split("\n")

    if "revcomp" in header:
        return reverse_complement(sequence)
    return sequence


def crop_to_alignment(seq, hit):
    start = hit.ali_start - 1  # Adjust for zero based number
    end = hit.ali_end

    return seq[start:end]


### EXONERATE FUNCTIONS

def translate_cdna(cdna_seq):
    if not cdna_seq:
        return None

    if len(cdna_seq) % 3 != 0:
        printv("WARNING: NT Sequence length is not divisable by 3", 0)

    return str(Seq(cdna_seq).translate())


def parse_nodes(lines):
    """
    vulgar => aa data => sequence => vulgar
    0 => 1 => 2 => 0
    """
    nodes = dict()
    this_node = None
    stage = 0
    for line in lines:
        line = line.strip()
        if "vulgar:" in line:  # if vulgar line, start new record
            raw_header = line.split(" . ")[1].split(" ")[0]
            is_extension = False
            if "extended_" in raw_header:
                current_header = raw_header.replace("extended_", "")
                is_extension = True
            else:
                current_header = raw_header

            this_node = NodeRecord(current_header, is_extension)
            this_node.query_start = int(line.split()[6])
            this_node.query_end = int(line.split()[7])
            this_node.score = int(line.split()[9])
            previously_seen = nodes.get(raw_header, False)
            if previously_seen:
                nodes[raw_header] = max(this_node, previously_seen)
            else:
                nodes[raw_header] = this_node
            stage = 0
        elif stage == 0:
            fields = line.split()
            this_node.orf_cdna_start = int(fields[1]) * 3
            this_node.orf_cdna_end = int(fields[2]) * 3
            this_node.orf_aa_start = int(fields[4])
            this_node.orf_aa_end = int(fields[5])
            stage = 1
        elif stage == 1:
            this_node.orf_aa_sequence += line
            
    return nodes


def parse_multi_results(handle):
    extended_result = []
    result = []
    handle.seek(0)
    nodes = parse_nodes(handle)
    for node in nodes.values():
        if node.is_extension:
            extended_result.append(
                (
                    node
                )
            )
        else:
            result.append(
                (
                    node
                )
            )
    return extended_result, result

<<<<<<< HEAD
def get_multi_orf(query, targets, score_threshold, include_extended, taxon):
    exonerate_ryo = ">cdna %tcb %tce\n%tcs>aa %qab %qae\n%qas"
=======
def get_multi_orf(query, targets, score_threshold, include_extended):
    exonerate_ryo = ">aa %tab %tae ref %qab %qae\n%tas"
>>>>>>> a4478d64
    genetic_code = 1
    exonerate_model = "affine:local"


    sequences = []
    for i in targets:
        this_sequence = i.f_est_sequence_trimmed if taxon == i.f_ref_taxon else i.s_est_sequence_trimmed
        sequences.append((i.header, this_sequence))
    if include_extended:
        sequences.extend([("extended_" + i.header, i.est_sequence_complete) for i in targets])

    with TemporaryDirectory(dir=gettempdir()) as tmpdir, NamedTemporaryFile(dir=tmpdir, mode="w+") as tmpquery, NamedTemporaryFile(dir=tmpdir, mode="w+") as tmptarget, NamedTemporaryFile(dir=tmpdir, mode="r") as tmpout, NamedTemporaryFile(dir=tmpdir, mode="w+") as tmptarget2:
        tmptarget.write("".join([f">{header}\n{sequence}\n" for header, sequence in sequences]))
        tmptarget.flush() # Flush the internal buffer so it can be read by exonerate

        #  call fastatranslate on second temptarget to make a protein file for exonerate
        p = subprocess.run(["fastatranslate", tmptarget.name], capture_output=True)

        lines = p.stdout.decode().split("\n")
        out_lines = []
        for i in range(0, len(lines), 2): #Filter to only target frames.
            header = lines[i]
            if header:
                sequence = lines[i + 1]
                parts = header.split("|")
                if parts[-1] == parts[-2]:
                    header = "|".join(parts[:-1])
                    out_lines.append(f"{header}\n{sequence}")

        tmptarget2.write("\n".join(out_lines))
        tmptarget2.flush()

        #  write temporary query file for exonerate
        tmpquery.write(f">query\n{query}\n")
        tmpquery.flush() # Flush the internal buffer so it can be read by exonerate

        # exonerate_cmd = f"exonerate --score {score_threshold} --ryo '{exonerate_ryo}' --subopt 0 --geneticcode {genetic_code} --model '{exonerate_model}' --querytype 'protein' --targettype 'dna' --verbose 0 --showalignment 'no' --showvulgar 'yes' --query '{tmpquery.name}' --target '{tmptarget.name}' > {tmpout.name}"
        exonerate_cmd = f"exonerate --score {score_threshold} --ryo '{exonerate_ryo}' --geneticcode {genetic_code} --model '{exonerate_model}' --querytype 'protein' --targettype 'protein' --verbose 0 --showalignment 'no' --showvulgar 'yes' --query '{tmpquery.name}' --target '{tmptarget2.name}' > {tmpout.name}"
        os.system(exonerate_cmd)

        extended_results, results = parse_multi_results(tmpout)


    return extended_results, results


def extended_orf_contains_original_orf(extended_alignment, alignment):
    return (
        extended_alignment.extended_orf_cdna_start >= alignment.orf_cdna_end_on_transcript
        or extended_alignment.extended_orf_cdna_end >= alignment.orf_cdna_start_on_transcript
    )


def get_overlap_length(candidate, alignment):
    if (
        alignment.extended_orf_aa_start <= candidate.ali_end
        and alignment.extended_orf_aa_end >= candidate.ali_start
    ):
        overlap_start = (
            alignment.extended_orf_aa_start
            if alignment.extended_orf_aa_start > candidate.ali_start
            else candidate.ali_start
        )
        overlap_end = (
            alignment.extended_orf_aa_end
            if alignment.extended_orf_aa_end > candidate.ali_end
            else candidate.ali_end
        )

        overlap_length = overlap_end - overlap_start
        return overlap_length
    return 0


def overlap_by_orf(candidate, alignment):
    orf_length = abs(alignment.extended_orf_aa_end - alignment.extended_orf_aa_start)
    overlap_length = min(alignment.extended_orf_cdna_end, candidate.ali_end) - max(alignment.extended_orf_cdna_start, candidate.ali_start)
    if overlap_length < 0:
        overlap_length = 0

    return overlap_length / orf_length


### FIN


def get_ortholog_group(orthoid, orthoset_db):
    core_seqs = json.loads(orthoset_db.get(f"getcore:{orthoid}"))
    return core_seqs["aa"], core_seqs["nt"]

def format_candidate_header(gene, taxa_name, taxa_id, sequence_id, frame):
    return header_seperator.join([gene, taxa_name, taxa_id, sequence_id, frame])


def format_reference_header(gene, taxa_name, taxa_id, identifier="."):
    return header_seperator.join([gene, taxa_name, taxa_id, identifier])


def print_core_sequences(orthoid, core_sequences):
    result = []
    for core in sorted(core_sequences):
        header = format_reference_header(orthoid, core[0], core[1])
        result.append((header,core[2]))

    return result

def print_unmerged_sequences(
    hits, orthoid, taxa_id
):
    aa_result = []
    nt_result = []
    header_maps_to_where = {}
    header_mapped_x_times = {}
    base_header_mapped_already = {}
    exact_hit_mapped_already = set()
    for hit in hits:
        
        base_header, reference_frame = hit.header.split('|')

        header = format_candidate_header(
            orthoid,
            hit.reftaxon,
            taxa_id,
            base_header,
            reference_frame,
        )

        alignment = hit.first_alignment if hit.mapped_to == hit.f_ref_taxon else hit.second_alignment
        extended_alignment = hit.first_extended_alignment if hit.mapped_to == hit.f_ref_taxon else hit.second_extended_alignment
        nt_seq = (
            extended_alignment.extended_orf_cdna_sequence
            if extended_alignment and extended_alignment.extended_orf_cdna_sequence is not None
            else alignment.orf_cdna_sequence
        )

        # De-interleave
        nt_seq = nt_seq.replace('\n', '')

        aa_seq = (
            extended_alignment.extended_orf_aa_sequence
            if extended_alignment and extended_alignment.extended_orf_aa_sequence is not None
            else alignment.orf_aa_sequence
        )

        aa_seq = aa_seq.replace('\n', '')
        unique_hit = base_header+aa_seq
        if (
            unique_hit not in exact_hit_mapped_already
        ):
            
            if base_header in base_header_mapped_already:
                already_mapped_header, already_mapped_sequence = base_header_mapped_already[base_header]

                if len(aa_seq) > len(already_mapped_sequence):
                    if already_mapped_sequence in aa_seq:
                        aa_result[header_maps_to_where[already_mapped_header]] = (header, aa_seq)
                        nt_result[header_maps_to_where[already_mapped_header]] = (header, nt_seq)
                        continue
                else:
                    if aa_seq in already_mapped_sequence:
                        continue

                if base_header in header_mapped_x_times:
                    # Make header unique
                    old_header = base_header
                    header = format_candidate_header(
                        orthoid,
                        hit.reftaxon,
                        taxa_id,
                        base_header+f"_{header_mapped_x_times[old_header]}",
                        reference_frame,
                    )

                    header_mapped_x_times[base_header] += 1
            else:
                base_header_mapped_already[base_header] = header, aa_seq

            header_maps_to_where[header] = len(aa_result) # Save the index of the sequence output
            aa_result.append((header, aa_seq))
            nt_result.append((header, nt_seq))

            header_mapped_x_times.setdefault(base_header, 1)
            exact_hit_mapped_already.add(unique_hit)

    return aa_result, nt_result


def get_difference(score_a, score_b):
    """
    Returns decimal difference of two scores
    """

    try:
        if score_a / score_b > 1:
            return score_a / score_b
        if score_b / score_a > 1:
            return score_b / score_a
        if score_a == score_b:
            return 1
    except ZeroDivisionError:
        return 0

def parse_results(results):
    res = {}
    for result in results:
        if result.header not in res:
            res[result.header] = result
    
    return res

ExonerateArgs = namedtuple(
    "ExonerateArgs",
    [
        "orthoid",
        "list_of_hits",
        "min_score",
        "aa_out_path",
        "min_length",
        "taxa_id",
        "nt_out_path",
        "tmp_path",
        "verbose",
        "reference_sequences",
<<<<<<< HEAD
        "compress",
=======
        "compress", 
>>>>>>> a4478d64
    ]
)

def exonerate_gene_multi(eargs: ExonerateArgs):

    t_gene_start = TimeKeeper(KeeperMode.DIRECT)
    printv(f"Exonerating and doing output for: {eargs.orthoid}", eargs.verbose, 2)

    reftaxon_related_transcripts = {i: [] for i in eargs.reference_sequences.keys()}
    for hit in eargs.list_of_hits:
        this_reftaxon = hit.f_ref_taxon

        reftaxon_related_transcripts[this_reftaxon].append(hit)

        # If it doesn't align to closest ref fall back to this ref and try again
        if hit.s_ref_taxon is not None:
            reftaxon_related_transcripts[hit.s_ref_taxon].append(hit)

    output_sequences = []
    for taxon_hit, hits in reftaxon_related_transcripts.items():
        hits_to_exonerate = [i for i in hits if i.mapped_to is None]
        if len(hits_to_exonerate) == 0:
                continue
        query = eargs.reference_sequences[taxon_hit]
        extended_results, results = get_multi_orf(
            query, hits_to_exonerate, eargs.min_score, extend_orf, taxon_hit
        )

        extended_results = parse_results(extended_results)
        results = parse_results(results)

        for hit in hits_to_exonerate:
            # We still want to see the first results before rerun
            if taxon_hit == hit.s_ref_taxon:
                hit.second_alignment = results.get(hit.header, None)
                hit.second_extended_alignment = extended_results.get(hit.header, None)
            else:
                hit.attempted_first = True

            if hit.header in results and taxon_hit == hit.f_ref_taxon:
                matching_alignment = results.get(hit.header, None)
                hit.add_orf(matching_alignment, hit.est_sequence_trimmed)
                if extend_orf:
                    if hit.header in extended_results:
                        hit.first_extended_alignment = extended_results.get(hit.header, None)
                        hit.first_extended_alignment.check_extend(hit.est_sequence_complete)

                        correct_extend = False
                        if extended_orf_contains_original_orf(hit.first_extended_alignment, matching_alignment):
                            orf_overlap = overlap_by_orf(hit, hit.first_extended_alignment)
                            if orf_overlap >= orf_overlap_minimum:
                                correct_extend = True
                        
                        # Does not contain original orf or does not overlap enough.
                        if not correct_extend:
                            hit.first_extended_alignment = None # Disabled due to potential bug

                aa_seq = (
                        hit.first_extended_alignment.extended_orf_aa_sequence
                        if hit.first_extended_alignment and hit.first_extended_alignment.extended_orf_aa_sequence is not None
                        else hit.first_alignment.orf_aa_sequence
                    )
                
                if len(aa_seq) >= eargs.min_length:
                    hit.reftaxon = hit.f_ref_taxon
                    hit.mapped_to = hit.f_ref_taxon
                    output_sequences.append(hit)
                    continue

            if hit.second_alignment is not None and hit.attempted_first: # If first run doesn't pass check if rerun does

                matching_alignment = hit.second_alignment
                if matching_alignment:
                    hit.add_orf(matching_alignment, hit.est_sequence_trimmed)
                    if extend_orf:
                        if hit.second_extended_alignment:
                            hit.second_extended_alignment.check_extend(hit.est_sequence_complete)
                            correct_extend = False
                            if extended_orf_contains_original_orf(hit.second_extended_alignment, matching_alignment):
                                orf_overlap = overlap_by_orf(hit, hit.second_extended_alignment)
                                if orf_overlap >= orf_overlap_minimum:
                                    correct_extend = True
                            
                            # Does not contain original orf or does not overlap enough.
                            if not correct_extend:
                                hit.second_extended_alignment = None # Disabled due to potential bug

                    aa_seq = (
                            hit.second_extended_alignment.extended_orf_aa_sequence
                            if hit.second_extended_alignment and hit.second_extended_alignment.extended_orf_aa_sequence is not None
                            else hit.second_alignment.orf_aa_sequence
                        )
                        
                    if len(aa_seq) >= eargs.min_length:
                        hit.reftaxon = hit.s_ref_taxon
                        hit.mapped_to = hit.s_ref_taxon
                        output_sequences.append(hit)
                        continue
<<<<<<< HEAD

            if hit.second_alignment is not None and hit.attempted_first: # If first run doesn't pass check if rerun does
                hit.ali_start = hit.s_ali_start
                hit.ali_end = hit.s_ali_end
                matching_alignment = hit.second_alignment
                if matching_alignment:
                    hit.add_orf(matching_alignment)

                    if matching_alignment.orf_cdna_sequence:
                        if extend_orf:
                            if hit.second_extended_alignment:
                                correct_extend = False
                                if extended_orf_contains_original_orf(hit.second_extended_alignment, matching_alignment):
                                    orf_overlap = overlap_by_orf(hit, hit.second_extended_alignment)
                                    if orf_overlap >= orf_overlap_minimum:
                                        correct_extend = True
                                
                                # Does not contain original orf or does not overlap enough.
                                if not correct_extend:
                                    hit.second_extended_alignment = None # Disabled due to potential bug

                        aa_seq = (
                                hit.second_extended_alignment.extended_orf_aa_sequence
                                if hit.second_extended_alignment and hit.second_extended_alignment.extended_orf_aa_sequence is not None
                                else hit.second_alignment.orf_aa_sequence
                            )
                            
                        if len(aa_seq) >= eargs.min_length:
                            hit.reftaxon = hit.s_ref_taxon
                            hit.mapped_to = hit.s_ref_taxon
                            output_sequences.append(hit)
                            continue
=======
>>>>>>> a4478d64
                        
    if len(output_sequences) > 0:
        output_sequences = sorted(output_sequences, key=lambda d: d.second_alignment.orf_cdna_start_on_transcript if d.mapped_to == d.s_ref_taxon else d.first_alignment.orf_cdna_start_on_transcript)
        core_sequences, core_sequences_nt = get_ortholog_group(eargs.orthoid, rocky.get_rock("rocks_orthoset_db"))
        this_aa_path = os.path.join(eargs.aa_out_path, eargs.orthoid + ".aa.fa")
        aa_output, nt_output = print_unmerged_sequences(
            output_sequences,
            eargs.orthoid,
            eargs.taxa_id,
        )
        
        if aa_output:
            aa_core_sequences = print_core_sequences(eargs.orthoid, core_sequences)
            writeFasta(this_aa_path, aa_core_sequences + aa_output, eargs.compress)

            this_nt_path = os.path.join(eargs.nt_out_path, eargs.orthoid + ".nt.fa")

            nt_core_sequences = print_core_sequences(eargs.orthoid, core_sequences_nt)
            writeFasta(this_nt_path, nt_core_sequences + nt_output, eargs.compress)

    printv(f"{eargs.orthoid} took {t_gene_start.differential():.2f}s. Had {len(output_sequences)} sequences", eargs.verbose, 2)
    return len(output_sequences)


def do_taxa(path, taxa_id, args):
    printv(f"Processing: {taxa_id}", args.verbose, 0)
    time_keeper = TimeKeeper(KeeperMode.DIRECT)

    num_threads = args.processes
    if not isinstance(num_threads, int) or num_threads < 1:
        num_threads = 1

    if os.path.exists("/run/shm"):
        tmp_path = "/run/shm"
    elif os.path.exists("/dev/shm"):
        tmp_path = "/dev/shm"
    else:
        tmp_path = os.path.join(path, "tmp")
        os.makedirs(tmp_path, exist_ok=True)

    if orthoid_list_file:  # TODO orthoid_list_file must be passed as argument
        with open(orthoid_list_file) as fp:
            list_of_wanted_orthoids = fp.read().split("\n")
    else:
        list_of_wanted_orthoids = []

    aa_out = "aa"
    nt_out = "nt"

    aa_out_path = os.path.join(path, aa_out)
    nt_out_path = os.path.join(path, nt_out)

    if clear_output:
        if os.path.exists(aa_out_path):
            shutil.rmtree(aa_out_path)
        if os.path.exists(nt_out_path):
            shutil.rmtree(nt_out_path)

    os.makedirs(aa_out_path, exist_ok=True)
    os.makedirs(nt_out_path, exist_ok=True)

    printv(f"Initialized databases. Elapsed time {time_keeper.differential():.2f}s. Took {time_keeper.lap():.2f}s. Grabbing reciprocal diamond hits.", args.verbose)

    transcripts_mapped_to = get_diamondhits(rocky.get_rock("rocks_hits_db"), list_of_wanted_orthoids)

    printv(f"Got hits. Elapsed time {time_keeper.differential():.2f}s. Took {time_keeper.lap():.2f}s. Grabbing reference data.", args.verbose)

    gene_reference_data = get_reference_data(rocky.get_rock("rocks_orthoset_db"))

    printv(f"Got reference data. Elapsed time {time_keeper.differential():.2f}s. Took {time_keeper.lap():.2f}s. Exonerating genes.", args.verbose)

    arguments: list[Optional[ExonerateArgs]] = []
    for orthoid in sorted(
        transcripts_mapped_to,
        key=lambda k: len(transcripts_mapped_to[k]),
        reverse=True
    ):
        arguments.append(
            (ExonerateArgs(
                orthoid,
                transcripts_mapped_to[orthoid],
                args.min_score,
                aa_out_path,
                args.min_length,
                taxa_id,
                nt_out_path,
                tmp_path,
                args.verbose,
                gene_reference_data[orthoid],
                args.compress,
            ),)
        )

    # this sorting the list so that the ones with the most hits are first
    if num_threads > 1:
        if num_threads > 1:
            with Pool(num_threads) as pool:
                recovered = pool.starmap(exonerate_gene_multi, arguments, chunksize=1)
    
    else:
        recovered = [exonerate_gene_multi(i[0]) for i in arguments]

    printv(f"Done! Took {time_keeper.differential():.2f}s overall. Exonerate took {time_keeper.lap():.2f}s and found {sum(recovered)} sequences.", args.verbose)

# TODO Make these argparse variables
strict_search_mode = False
orthoid_list_file = None
extend_orf = True
orf_overlap_minimum = 0.15
clear_output = True

header_seperator = "|"


def main(args):
    global_time = TimeKeeper(KeeperMode.DIRECT)
    if not all(os.path.exists(i) for i in args.INPUT):
        printv("ERROR: All folders passed as argument must exist.", args.verbose, 0)
        return False
    print(os.path.join(args.orthoset_input, args.orthoset, "rocksdb"))
    rocky.create_pointer("rocks_orthoset_db", os.path.join(args.orthoset_input, args.orthoset, "rocksdb"))
    for input_path in args.INPUT:
        rocks_db_path = os.path.join(input_path, "rocksdb")
        rocky.create_pointer("rocks_nt_db", os.path.join(rocks_db_path, "sequences", "nt"))
        rocky.create_pointer("rocks_hits_db", os.path.join(rocks_db_path, "hits"))
        do_taxa(
            path=input_path,
            taxa_id=os.path.basename(input_path).split(".")[0],
            args=args,
        )
        rocky.close_pointer("rocks_nt_db")
        rocky.close_pointer("rocks_hits_db")
    rocky.close_pointer("rocks_orthoset_db")
    if len(args.INPUT) > 1 or not args.verbose:
        printv(f"Took {global_time.differential():.2f}s overall.", args.verbose, 0)
    return True


if __name__ == "__main__":
    raise Exception(
        "Cannot be called directly, please use the module:\nphymmr Reporter"
    )<|MERGE_RESOLUTION|>--- conflicted
+++ resolved
@@ -264,13 +264,9 @@
             )
     return extended_result, result
 
-<<<<<<< HEAD
-def get_multi_orf(query, targets, score_threshold, include_extended, taxon):
-    exonerate_ryo = ">cdna %tcb %tce\n%tcs>aa %qab %qae\n%qas"
-=======
+
 def get_multi_orf(query, targets, score_threshold, include_extended):
     exonerate_ryo = ">aa %tab %tae ref %qab %qae\n%tas"
->>>>>>> a4478d64
     genetic_code = 1
     exonerate_model = "affine:local"
 
@@ -494,11 +490,7 @@
         "tmp_path",
         "verbose",
         "reference_sequences",
-<<<<<<< HEAD
         "compress",
-=======
-        "compress", 
->>>>>>> a4478d64
     ]
 )
 
@@ -597,8 +589,6 @@
                         hit.mapped_to = hit.s_ref_taxon
                         output_sequences.append(hit)
                         continue
-<<<<<<< HEAD
-
             if hit.second_alignment is not None and hit.attempted_first: # If first run doesn't pass check if rerun does
                 hit.ali_start = hit.s_ali_start
                 hit.ali_end = hit.s_ali_end
@@ -629,10 +619,7 @@
                             hit.reftaxon = hit.s_ref_taxon
                             hit.mapped_to = hit.s_ref_taxon
                             output_sequences.append(hit)
-                            continue
-=======
->>>>>>> a4478d64
-                        
+                            continue                        
     if len(output_sequences) > 0:
         output_sequences = sorted(output_sequences, key=lambda d: d.second_alignment.orf_cdna_start_on_transcript if d.mapped_to == d.s_ref_taxon else d.first_alignment.orf_cdna_start_on_transcript)
         core_sequences, core_sequences_nt = get_ortholog_group(eargs.orthoid, rocky.get_rock("rocks_orthoset_db"))
