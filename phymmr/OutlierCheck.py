--- conflicted
+++ resolved
@@ -1,597 +1,571 @@
-"""
-Outlier Check
-
-PyLint 8.99/10
-"""
-
-import argparse
-import os
-from copy import deepcopy
-from statistics import mean
-from multiprocessing.pool import Pool
-from itertools import combinations
-from time import time
-import numpy as np
-import blosum_distance as bd
-
-
-class Record:
-    def __init__(self, head, seq, raw_seq=None):
-        self.id = head
-        self.sequence = seq
-        if raw_seq is None:
-            self.raw = seq
-        else:
-            self.raw = raw_seq
-
-    def __hash__(self):
-        return hash(self.id + self.sequence)
-
-    def __str__(self):
-        return self.sequence
-
-
-def taxa_sort(lines: list) -> list:
-    """
-    Iterates over a list of candidates and creates Records. Sorts by
-    taxa, then makes a fasta list. Returns the list.
-    """
-    records = []
-    for i in range(0, len(lines), 2):
-        specimen = Record(lines[i], lines[i + 1])
-        records.append(specimen)
-    records.sort(key=lambda x: (x.id.split("|")[2], x.id.split("|")[3]))
-    output = []
-    for record in records:
-        output.append(record.id)
-        output.append(record.sequence)
-    return output
-
-
-def original_sort(headers, lines) -> list:
-    """
-    Returns candidate sequences to their original order.
-    """
-    output = []
-    record_dict = {}
-    for i in range(0, len(lines), 2):
-        record_dict[lines[i]] = lines[i + 1]
-    for header in headers:
-        sequence = record_dict.get(header, False)
-        if sequence:
-            output.append(header)
-            output.append(sequence)
-    return output
-
-
-def folder_check(path: str, debug: bool) -> None:
-
-    aa_folder = os.path.join(path, "aa")
-    nt_folder = os.path.join(path, "nt")
-
-    os.makedirs(aa_folder, exist_ok=True)
-    os.makedirs(nt_folder, exist_ok=True)
-    if debug:
-        logs_folder = os.path.join(path, "logs")
-        os.makedirs(logs_folder, exist_ok=True)
-
-
-def get_headers(lines: list) -> list:
-    """
-    Returns a list of every other line in the provided argument. Used to get
-    header names from a list of sequences.
-    """
-    result = []
-    for i in range(0, len(lines), 2):
-        result.append(lines[i])
-    return result
-
-
-def split_sequences(lines: list, excluded: set) -> tuple:
-    """
-    Reads over a fasta record in the given list and returns a tuple of two smaller lists.
-    The first returned list is the reference sequences found, the second returned list
-    is the candidate sequences found.
-    """
-    bad_names = {"bombyx_mori", "danaus_plexippus"}
-    references = []
-    candidates = []
-
-    end_of_references = False
-    for i in range(0, len(lines), 2):
-        header = lines[i].strip()
-        sequence = lines[i + 1].strip()
-
-        if end_of_references is False:
-            # The reference header identifier is present in the header
-            if header[-1] == ".":
-                if header.split("|")[1].lower() in bad_names:
-                    excluded.add(header)
-
-                references.append(header)
-                references.append(sequence)
-            else:
-                end_of_references = True
-
-        if end_of_references is True:
-            candidates.append(header)
-            candidates.append(sequence)
-
-    return references, candidates
-
-
-def make_indices(sequence: str, gap_character="-") -> tuple:
-    """
-    Finds the index of the first and last non-gap bp in a sequence.
-    Returns the start value and the end values + 1 as a tuple.
-    """
-    start = None
-    end = None
-    for i, character in enumerate(sequence):
-        if character != gap_character:
-            start = i
-            break
-    for i in range(len(sequence) - 1, -1, -1):
-        if sequence[i] != gap_character:
-            end = i + 1
-            break
-    if start is None or end is None:
-        raise ValueError()
-    return start, end
-
-
-def constrain_data_lines(lines: list, start: int, end: int) -> tuple:
-    """
-    Given a start and end value, iterates over the list of sequences and
-    trims the non-header lines to given values. No return, mutates the original data.
-    """
-    full = []
-    heads = []
-    for i in range(0, len(lines), 2):
-        newline = lines[i + 1][start:end]
-        # Do work if the string contains a non-gap character.
-        if any(character != "-" for character in newline):
-            full.append(lines[i])
-            full.append(newline)
-            heads.append(lines[i])
-    return (full, heads)
-
-
-def convert_to_record_objects(lines: list) -> list:
-    """
-    Given a list of stings from a fasta file, returns a list of Sequence objects
-    from the biopython module. This allows us to make a MultipleSequenceAlignment
-    object later.
-    """
-    return [Record(lines[i], lines[i + 1]) for i in range(0, len(lines), 2)]
-
-
-def find_index_groups(references: list, candidates: list) -> tuple:
-    """
-    Iterate over a list of candidate fastas as lines of text and finds their start
-    and stop indices. Makes a tuple out of the pairs, then uses the
-    tuple as a key in two dictionaries. One dictionary stores lists of
-    candidates with identical indices, and the other dictionary stores
-    the ref set after constraining to those indices.
-    """
-    candidate_dict = {}
-    for i in range(0, len(candidates), 2):
-        sequence = candidates[i + 1]
-        raw_seq = sequence
-        index_tuple = make_indices(sequence)
-        start, stop = index_tuple
-        lines = [candidates[i], candidates[i + 1]]
-        lines, _ = constrain_data_lines(lines, start, stop)
-        cand_seq = Record(lines[0], lines[1], raw_seq)
-        made_already = candidate_dict.get(index_tuple, False)
-        if not made_already:
-            seq_set = set()
-            seq_set.add(cand_seq)
-            candidate_dict[index_tuple] = seq_set
-        else:
-            made_already.add(cand_seq)
-            candidate_dict[index_tuple] = made_already
-    # after processing candidates, make appropriate ref sets
-    reference_dict = {}
-    raw_ref_dict = {}
-    for key in candidate_dict:
-        start, stop = key
-        ref_lines = deepcopy(references)
-        raw_ref_dict[key] = ref_lines
-        ref_lines, _ = constrain_data_lines(ref_lines, start, stop)
-        reference_dict[key] = ref_lines
-    return reference_dict, candidate_dict
-
-
-def make_ref_mean(matrix: list, ignore_zeros=False) -> float:
-    """
-    Iterates over a distance matrix and calculates the mean value of all found
-    distances. Returns the value as a float. If ignore_zeros is enabled, ignores
-    any distance value of zero.
-    """
-    sum = 0
-    zeros_found = 0
-    total_number = 0
-    for row in matrix:
-        for column in row:
-            sum += column
-            total_number += 1
-            if column == 0:
-                zeros_found += 1
-    if ignore_zeros:
-        total_number -= zeros_found
-    mean = sum / total_number
-    return mean
-
-
-def candidate_pairwise_calls(candidate: Record, refs: list) -> list:
-    """
-    Calls calc._pairwise on a candidate and each ref sequence in the list.
-    Returns the distances as list. Used to avoid recalculating the ref distances
-    for any given candidate index.
-    """
-    result = []
-    for ref in refs:
-        result.append(bd.blosum62_distance(str(candidate), str(ref)))
-    result.append(0.0)
-    return result
-
-
-def compare_means(
-    references: list,
-    candidates: list,
-    threshold: float,
-    excluded_headers: set,
-    keep_refs: bool,
-    sort: str,
-) -> tuple:
-    """
-    For each candidate record, finds the index of the first non-gap bp and makes
-    matching cuts in the reference sequences. Afterwards finds the mean of the trimmed
-    data.
-    """
-    regulars = []
-    outliers = []
-    if keep_refs:
-        for line in references:
-            regulars.append(line)
-    ref_dict, candidates_dict = find_index_groups(references, candidates)
-    to_add_later = []
-    for index_pair, current_refs in ref_dict.items():
-        # start, stop = index_pair
-        candidates_at_index = candidates_dict[index_pair]
-        # first we have to calculate the reference distances to make the ref mean
-        ref_alignments = [
-            seq
-            for seq in convert_to_record_objects(current_refs)
-            if seq.id not in excluded_headers
-        ]
-        ref_distances = []
-        for seq1, seq2 in combinations(ref_alignments, 2):
-            ref1 = str(seq1)
-            ref2 = str(seq2)
-            ref_distances.append(bd.blosum62_distance(ref1, ref2))
-        # First quartile (Q1)
-        try:
-            Q1 = np.percentile(ref_distances, 25, method="midpoint")
-        except IndexError:
-            Q1 = 0.0
-        # Third quartile (Q3)
-        try:
-            Q3 = np.percentile(ref_distances, 75, method="midpoint")
-        except IndexError:
-            Q3 = 0.0
-        # Interquartile range (IQR)
-        IQR = Q3 - Q1
-        upper_bound = Q3 + (threshold * IQR) + 0.02
-        intermediate_list = []
-        for candidate in candidates_at_index:
-            candidate_distances = candidate_pairwise_calls(candidate, ref_alignments)
-            mean_distance = mean(candidate_distances)
-            header = candidate.id
-            raw_sequence = candidate.raw
-            grade = "Fail"
-            if mean_distance <= upper_bound:
-                if sort == "original":
-                    to_add_later.append(header)
-                    to_add_later.append(raw_sequence)
-                elif sort == "cluster":
-                    intermediate_list.append(header)
-                    intermediate_list.append(raw_sequence)
-                grade = "Pass"
-            outliers.append((header, mean_distance, upper_bound, grade, IQR))
-        if sort == "cluster":
-            intermediate_list = taxa_sort(intermediate_list)
-            to_add_later.extend(intermediate_list)
-    return regulars, to_add_later, outliers
-
-def delete_empty_columns(raw_fed_sequences: list) -> list:
-    """
-    Iterates over each sequence and deletes columns
-    that consist of 100% dashes.
-    """
-    result = []
-    sequences = []
-    raw_sequences = [
-        i.replace("\n", "") for i in raw_fed_sequences if i.replace("\n", "") != ""
-    ]
-
-    for i in range(0, len(raw_sequences), 2):
-        sequences.append(raw_sequences[i + 1])
-    min_length = float("inf")
-    for seq in sequences:
-        min_length = min(len(seq), min_length)
-
-    positions_to_keep = []
-    if sequences:
-        for i in range(len(sequences[0])):
-            for sequence in sequences:
-                if sequence[i] != "-":
-                    positions_to_keep.append(i)
-                    break
-        for i in range(0, len(raw_sequences), 2):
-            try:
-                sequence = [raw_sequences[i + 1][x] for x in positions_to_keep]
-                result.append(raw_sequences[i] + "\n")
-            except IndexError:
-                print(sequence)
-                continue
-            sequence.append("\n")
-            sequence = "".join(sequence)
-
-            result.append(sequence)
-
-    return result
-
-
-def remove_excluded_sequences(lines: list, excluded: set) -> list:
-    """
-    Given a list of fasta lines and a set of headers to be excluded from output,
-    returns a list of all valid headers and sequences. Use before the delete_column
-    call in the nt portion.
-    """
-    output = []
-    for i in range(0, len(lines), 2):
-        if lines[i].strip() not in excluded:
-            output.append(lines[i])
-            output.append(lines[i + 1])
-    return output
-
-
-def main_process(
-    args_input,
-    nt_input,
-    args_output,
-    args_threshold,
-    args_references,
-    sort: str,
-    nt_output_path: str,
-    debug: bool,
-):
-
-    keep_refs = not args_references
-
-    file_input = args_input
-    filename = os.path.basename(file_input)
-    name = filename.split(".")[0]
-    threshold = args_threshold / 100
-    aa_output = os.path.join(args_output, "aa")
-    aa_output = os.path.join(aa_output, filename)
-
-<<<<<<< HEAD
-    outliers_csv_path = os.path.join(args_output, "logs", "outliers_" + name + ".csv")
-    lines = []
-    with open(file_input, encoding="UTF-8") as fasta_in:
-        lines = fasta_in.readlines()
-        lines = deinterleave(lines)
-
-    to_be_excluded = set()
-    reference_sequences, candidate_sequences = split_sequences(
-        lines, to_be_excluded
-    )
-    candidate_headers = [
-        header for header in candidate_sequences if header[0] == ">"
-    ]
-    raw_regulars, to_add, outliers = compare_means(
-        reference_sequences,
-        candidate_sequences,
-        threshold,
-        to_be_excluded,
-        keep_refs,
-        sort,
-    )
-    if sort == "original":
-        to_add = original_sort(candidate_headers, to_add)
-
-    for line in to_add:
-        raw_regulars.append(line)
-
-    regulars = delete_empty_columns(raw_regulars)
-
-    if to_add:  # If candidate added to fasta
-        with open(aa_output, "w+", encoding="UTF-8") as aa_output:
-            aa_output.writelines(regulars)
-=======
-    outliers_csv = os.path.join(args_output, "logs", "outliers_" + name + ".csv")
-    with open(outliers_csv, "w+", encoding="UTF-8") as outliers_csv:
-        lines = []
-        with open(file_input, encoding="UTF-8") as fasta_in:
-            lines = fasta_in.readlines()
->>>>>>> 1c062343
-
-        to_be_excluded = set()
-        for outlier in outliers:
-            header, distance, ref_dist, grade, iqr = outlier
-            if grade == "Fail":
-                to_be_excluded.add(header)
-            if debug:
-                with open(outliers_csv_path, "w+", encoding="UTF-8") as outliers_csv:
-                    header = header[1:]
-                    result = [header, str(distance), str(ref_dist), str(iqr), grade]
-                    outliers_csv.write(",".join(result) + "\n")
-
-<<<<<<< HEAD
-        nt_file = filename.replace(".aa.", ".nt.")
-        nt_input_path = os.path.join(nt_input, nt_file)
-        if not os.path.exists(nt_output_path):
-            os.mkdir(nt_output_path)
-        nt_output_path = os.path.join(nt_output_path, nt_file)
-
-        with open(nt_output_path, "w+", encoding="UTF-8") as nt_output_handle:
-            with open(nt_input_path, encoding="UTF-8") as nt_input_handle:
-                lines = nt_input_handle.readlines()
-                de_lines = deinterleave(lines)
-                non_empty_lines = remove_excluded_sequences(
-                    de_lines, to_be_excluded
-                )
-                non_empty_lines = delete_empty_columns(non_empty_lines)
-=======
-            nt_file = filename.replace(".aa.", ".nt.")
-            nt_input_path = os.path.join(nt_input, nt_file)
-            if not os.path.exists(nt_output_path):
-                os.mkdir(nt_output_path)
-            nt_output_path = os.path.join(nt_output_path, nt_file)
-
-            with open(nt_output_path, "w+", encoding="UTF-8") as nt_output_handle:
-                with open(nt_input_path, encoding="UTF-8") as nt_input_handle:
-                    lines = nt_input_handle.readlines()
-                    non_empty_lines = remove_excluded_sequences(
-                        lines, to_be_excluded
-                    )
-                    non_empty_lines = delete_empty_columns(non_empty_lines)
->>>>>>> 1c062343
-
-            for i in range(0, len(non_empty_lines), 2):
-                nt_output_handle.write(non_empty_lines[i])
-                nt_output_handle.write(non_empty_lines[i + 1])
-
-
-def run_command(arg_tuple: tuple) -> None:
-    input, nt_input, output, threshold, references_args, sort, nt, debug = arg_tuple
-    main_process(input, nt_input, output, threshold, references_args, sort, nt, debug)
-
-
-if __name__ == "__main__":
-    start = time()
-    parser = argparse.ArgumentParser()
-
-    parser.add_argument("-i", "--input", default="Taxa", help="Path to taxa")
-    parser.add_argument("-o", "--output", default="outlier", help="Output folder")
-    parser.add_argument(
-        "-p",
-        "--processes",
-        type=int,
-        default=0,
-        help="Number of threads used to call processes.",
-    )
-    parser.add_argument(
-        "-t",
-        "--threshold",
-        type=int,
-        default=50,
-        help="Greater than reference mean to be counted as an outlier. Default is 2x.",
-    )
-    parser.add_argument(
-        "--no-references",
-        action="store_true",
-        help="Disable output of reference sequences",
-    )
-    parser.add_argument(
-        "-s",
-        "--sort",
-        choices=["cluster", "original"],
-        default="original",
-        help="Sort candidate output by cluster and taxa, or preserver original order.",
-    )
-    parser.add_argument(
-        "-d",
-        "--debug",
-        action="store_true",
-        default=False,
-        help="Log outliers to csv files",
-    )
-    args = parser.parse_args()
-    allowed_extensions = {"fa", "fas", "fasta"}
-
-    for taxa in os.listdir(args.input):
-        print(f"Doing taxa {taxa}")
-        taxa_path = os.path.join(args.input, taxa)
-
-        wanted_aa_path = os.path.join(taxa_path, "trimmed", "aa")
-        if os.path.exists(wanted_aa_path):
-            aa_input = wanted_aa_path
-            nt_input = os.path.join(taxa_path, "trimmed", "nt")
-        else:
-            aa_input = os.path.join(taxa_path, "mafft")
-            nt_input = os.path.join(taxa_path, "nt_aligned")
-
-        if os.path.exists(aa_input):
-            file_inputs = [
-                os.path.join(aa_input, gene)
-                for gene in os.listdir(os.path.join(aa_input))
-                if ".aa" in gene and gene.split(".")[-1] in allowed_extensions
-            ]
-            output_path = os.path.join(taxa_path, args.output)
-            nt_output_path = os.path.join(output_path, "nt")
-            folder_check(output_path, args.debug)
-            # nt_folder = args.nt_input
-            # if not nt_folder:
-            #    nt_folder = make_nt_folder(args.aa_input)
-            file_inputs.sort(key=lambda x : os.path.getsize(x), reverse=True)
-            if args.processes:
-                arguments = []
-                for gene in file_inputs:
-                    arguments.append(
-                        (
-                            gene,
-                            nt_input,
-                            output_path,
-                            args.threshold,
-                            args.no_references,
-                            args.sort,
-                            nt_output_path,
-                            args.debug,
-                        )
-                    )
-
-                with Pool(args.processes) as pool:
-                    pool.map(run_command, arguments, chunksize=1)
-            else:
-                for gene in file_inputs:
-                    print(gene)
-                    main_process(
-                        gene,
-                        nt_input,
-                        output_path,
-                        args.threshold,
-                        args.no_references,
-                        args.sort,
-                        nt_output_path,
-                        args.debug,
-                    )
-            if args.debug:
-                log_folder_path = os.path.join(output_path, "logs")
-                global_csv_path = os.path.join(log_folder_path, "outliers_global.csv")
-
-                logs = [
-                    x
-                    for x in os.listdir(log_folder_path)
-                    if "outliers_" in x and "global" not in x
-                ]
-                with open(global_csv_path, "w", encoding="UTF-8") as global_csv:
-                    global_csv.write("Gene,Header,Mean_Dist,Ref_Mean,IQR\n")
-                    for log in logs:
-                        log_file_path = os.path.join(log_folder_path, log)
-                        with open(log_file_path, encoding="UTF-8") as log_f:
-                            for line in log_f:
-                                if line.strip().split(",")[-1] == "Fail":
-                                    global_csv.write(line)
-                                    if line[-1] != "\n":
-                                        global_csv.write("\n")
-            time_taken = time()
-            time_taken = round(time_taken - start)
-
-            print(f"Finished in {time_taken} seconds")
-
-        else:
-            print(f"Can't find aa folder for taxa {taxa}")
+"""
+Outlier Check
+
+PyLint 8.99/10
+"""
+
+import argparse
+import os
+from copy import deepcopy
+from statistics import mean
+from multiprocessing.pool import Pool
+from itertools import combinations
+from time import time
+import numpy as np
+import blosum_distance as bd
+
+
+class Record:
+    def __init__(self, head, seq, raw_seq=None):
+        self.id = head
+        self.sequence = seq
+        if raw_seq is None:
+            self.raw = seq
+        else:
+            self.raw = raw_seq
+
+    def __hash__(self):
+        return hash(self.id + self.sequence)
+
+    def __str__(self):
+        return self.sequence
+
+
+def taxa_sort(lines: list) -> list:
+    """
+    Iterates over a list of candidates and creates Records. Sorts by
+    taxa, then makes a fasta list. Returns the list.
+    """
+    records = []
+    for i in range(0, len(lines), 2):
+        specimen = Record(lines[i], lines[i + 1])
+        records.append(specimen)
+    records.sort(key=lambda x: (x.id.split("|")[2], x.id.split("|")[3]))
+    output = []
+    for record in records:
+        output.append(record.id)
+        output.append(record.sequence)
+    return output
+
+
+def original_sort(headers, lines) -> list:
+    """
+    Returns candidate sequences to their original order.
+    """
+    output = []
+    record_dict = {}
+    for i in range(0, len(lines), 2):
+        record_dict[lines[i]] = lines[i + 1]
+    for header in headers:
+        sequence = record_dict.get(header, False)
+        if sequence:
+            output.append(header)
+            output.append(sequence)
+    return output
+
+
+def folder_check(path: str, debug: bool) -> None:
+
+    aa_folder = os.path.join(path, "aa")
+    nt_folder = os.path.join(path, "nt")
+
+    os.makedirs(aa_folder, exist_ok=True)
+    os.makedirs(nt_folder, exist_ok=True)
+    if debug:
+        logs_folder = os.path.join(path, "logs")
+        os.makedirs(logs_folder, exist_ok=True)
+
+
+def get_headers(lines: list) -> list:
+    """
+    Returns a list of every other line in the provided argument. Used to get
+    header names from a list of sequences.
+    """
+    result = []
+    for i in range(0, len(lines), 2):
+        result.append(lines[i])
+    return result
+
+
+def split_sequences(lines: list, excluded: set) -> tuple:
+    """
+    Reads over a fasta record in the given list and returns a tuple of two smaller lists.
+    The first returned list is the reference sequences found, the second returned list
+    is the candidate sequences found.
+    """
+    bad_names = {"bombyx_mori", "danaus_plexippus"}
+    references = []
+    candidates = []
+
+    end_of_references = False
+    for i in range(0, len(lines), 2):
+        header = lines[i].strip()
+        sequence = lines[i + 1].strip()
+
+        if end_of_references is False:
+            # The reference header identifier is present in the header
+            if header[-1] == ".":
+                if header.split("|")[1].lower() in bad_names:
+                    excluded.add(header)
+
+                references.append(header)
+                references.append(sequence)
+            else:
+                end_of_references = True
+
+        if end_of_references is True:
+            candidates.append(header)
+            candidates.append(sequence)
+
+    return references, candidates
+
+
+def make_indices(sequence: str, gap_character="-") -> tuple:
+    """
+    Finds the index of the first and last non-gap bp in a sequence.
+    Returns the start value and the end values + 1 as a tuple.
+    """
+    start = None
+    end = None
+    for i, character in enumerate(sequence):
+        if character != gap_character:
+            start = i
+            break
+    for i in range(len(sequence) - 1, -1, -1):
+        if sequence[i] != gap_character:
+            end = i + 1
+            break
+    if start is None or end is None:
+        raise ValueError()
+    return start, end
+
+
+def constrain_data_lines(lines: list, start: int, end: int) -> tuple:
+    """
+    Given a start and end value, iterates over the list of sequences and
+    trims the non-header lines to given values. No return, mutates the original data.
+    """
+    full = []
+    heads = []
+    for i in range(0, len(lines), 2):
+        newline = lines[i + 1][start:end]
+        # Do work if the string contains a non-gap character.
+        if any(character != "-" for character in newline):
+            full.append(lines[i])
+            full.append(newline)
+            heads.append(lines[i])
+    return (full, heads)
+
+
+def convert_to_record_objects(lines: list) -> list:
+    """
+    Given a list of stings from a fasta file, returns a list of Sequence objects
+    from the biopython module. This allows us to make a MultipleSequenceAlignment
+    object later.
+    """
+    return [Record(lines[i], lines[i + 1]) for i in range(0, len(lines), 2)]
+
+
+def find_index_groups(references: list, candidates: list) -> tuple:
+    """
+    Iterate over a list of candidate fastas as lines of text and finds their start
+    and stop indices. Makes a tuple out of the pairs, then uses the
+    tuple as a key in two dictionaries. One dictionary stores lists of
+    candidates with identical indices, and the other dictionary stores
+    the ref set after constraining to those indices.
+    """
+    candidate_dict = {}
+    for i in range(0, len(candidates), 2):
+        sequence = candidates[i + 1]
+        raw_seq = sequence
+        index_tuple = make_indices(sequence)
+        start, stop = index_tuple
+        lines = [candidates[i], candidates[i + 1]]
+        lines, _ = constrain_data_lines(lines, start, stop)
+        cand_seq = Record(lines[0], lines[1], raw_seq)
+        made_already = candidate_dict.get(index_tuple, False)
+        if not made_already:
+            seq_set = set()
+            seq_set.add(cand_seq)
+            candidate_dict[index_tuple] = seq_set
+        else:
+            made_already.add(cand_seq)
+            candidate_dict[index_tuple] = made_already
+    # after processing candidates, make appropriate ref sets
+    reference_dict = {}
+    raw_ref_dict = {}
+    for key in candidate_dict:
+        start, stop = key
+        ref_lines = deepcopy(references)
+        raw_ref_dict[key] = ref_lines
+        ref_lines, _ = constrain_data_lines(ref_lines, start, stop)
+        reference_dict[key] = ref_lines
+    return reference_dict, candidate_dict
+
+
+def make_ref_mean(matrix: list, ignore_zeros=False) -> float:
+    """
+    Iterates over a distance matrix and calculates the mean value of all found
+    distances. Returns the value as a float. If ignore_zeros is enabled, ignores
+    any distance value of zero.
+    """
+    sum = 0
+    zeros_found = 0
+    total_number = 0
+    for row in matrix:
+        for column in row:
+            sum += column
+            total_number += 1
+            if column == 0:
+                zeros_found += 1
+    if ignore_zeros:
+        total_number -= zeros_found
+    mean = sum / total_number
+    return mean
+
+
+def candidate_pairwise_calls(candidate: Record, refs: list) -> list:
+    """
+    Calls calc._pairwise on a candidate and each ref sequence in the list.
+    Returns the distances as list. Used to avoid recalculating the ref distances
+    for any given candidate index.
+    """
+    result = []
+    for ref in refs:
+        result.append(bd.blosum62_distance(str(candidate), str(ref)))
+    result.append(0.0)
+    return result
+
+
+def compare_means(
+    references: list,
+    candidates: list,
+    threshold: float,
+    excluded_headers: set,
+    keep_refs: bool,
+    sort: str,
+) -> tuple:
+    """
+    For each candidate record, finds the index of the first non-gap bp and makes
+    matching cuts in the reference sequences. Afterwards finds the mean of the trimmed
+    data.
+    """
+    regulars = []
+    outliers = []
+    if keep_refs:
+        for line in references:
+            regulars.append(line)
+    ref_dict, candidates_dict = find_index_groups(references, candidates)
+    to_add_later = []
+    for index_pair, current_refs in ref_dict.items():
+        # start, stop = index_pair
+        candidates_at_index = candidates_dict[index_pair]
+        # first we have to calculate the reference distances to make the ref mean
+        ref_alignments = [
+            seq
+            for seq in convert_to_record_objects(current_refs)
+            if seq.id not in excluded_headers
+        ]
+        ref_distances = []
+        for seq1, seq2 in combinations(ref_alignments, 2):
+            ref1 = str(seq1)
+            ref2 = str(seq2)
+            ref_distances.append(bd.blosum62_distance(ref1, ref2))
+        # First quartile (Q1)
+        try:
+            Q1 = np.percentile(ref_distances, 25, method="midpoint")
+        except IndexError:
+            Q1 = 0.0
+        # Third quartile (Q3)
+        try:
+            Q3 = np.percentile(ref_distances, 75, method="midpoint")
+        except IndexError:
+            Q3 = 0.0
+        # Interquartile range (IQR)
+        IQR = Q3 - Q1
+        upper_bound = Q3 + (threshold * IQR) + 0.02
+        intermediate_list = []
+        for candidate in candidates_at_index:
+            candidate_distances = candidate_pairwise_calls(candidate, ref_alignments)
+            mean_distance = mean(candidate_distances)
+            header = candidate.id
+            raw_sequence = candidate.raw
+            grade = "Fail"
+            if mean_distance <= upper_bound:
+                if sort == "original":
+                    to_add_later.append(header)
+                    to_add_later.append(raw_sequence)
+                elif sort == "cluster":
+                    intermediate_list.append(header)
+                    intermediate_list.append(raw_sequence)
+                grade = "Pass"
+            outliers.append((header, mean_distance, upper_bound, grade, IQR))
+        if sort == "cluster":
+            intermediate_list = taxa_sort(intermediate_list)
+            to_add_later.extend(intermediate_list)
+    return regulars, to_add_later, outliers
+
+def delete_empty_columns(raw_fed_sequences: list) -> list:
+    """
+    Iterates over each sequence and deletes columns
+    that consist of 100% dashes.
+    """
+    result = []
+    sequences = []
+    raw_sequences = [
+        i.replace("\n", "") for i in raw_fed_sequences if i.replace("\n", "") != ""
+    ]
+
+    for i in range(0, len(raw_sequences), 2):
+        sequences.append(raw_sequences[i + 1])
+    min_length = float("inf")
+    for seq in sequences:
+        min_length = min(len(seq), min_length)
+
+    positions_to_keep = []
+    if sequences:
+        for i in range(len(sequences[0])):
+            for sequence in sequences:
+                if sequence[i] != "-":
+                    positions_to_keep.append(i)
+                    break
+        for i in range(0, len(raw_sequences), 2):
+            try:
+                sequence = [raw_sequences[i + 1][x] for x in positions_to_keep]
+                result.append(raw_sequences[i] + "\n")
+            except IndexError:
+                print(sequence)
+                continue
+            sequence.append("\n")
+            sequence = "".join(sequence)
+
+            result.append(sequence)
+
+    return result
+
+
+def remove_excluded_sequences(lines: list, excluded: set) -> list:
+    """
+    Given a list of fasta lines and a set of headers to be excluded from output,
+    returns a list of all valid headers and sequences. Use before the delete_column
+    call in the nt portion.
+    """
+    output = []
+    for i in range(0, len(lines), 2):
+        if lines[i].strip() not in excluded:
+            output.append(lines[i])
+            output.append(lines[i + 1])
+    return output
+
+
+def main_process(
+    args_input,
+    nt_input,
+    args_output,
+    args_threshold,
+    args_references,
+    sort: str,
+    nt_output_path: str,
+    debug: bool,
+):
+
+    keep_refs = not args_references
+
+    file_input = args_input
+    filename = os.path.basename(file_input)
+    name = filename.split(".")[0]
+    threshold = args_threshold / 100
+    aa_output = os.path.join(args_output, "aa")
+    aa_output = os.path.join(aa_output, filename)
+
+    outliers_csv_path = os.path.join(args_output, "logs", "outliers_" + name + ".csv")
+    lines = []
+    with open(file_input, encoding="UTF-8") as fasta_in:
+        lines = fasta_in.readlines()
+
+    to_be_excluded = set()
+    reference_sequences, candidate_sequences = split_sequences(
+        lines, to_be_excluded
+    )
+    candidate_headers = [
+        header for header in candidate_sequences if header[0] == ">"
+    ]
+    raw_regulars, to_add, outliers = compare_means(
+        reference_sequences,
+        candidate_sequences,
+        threshold,
+        to_be_excluded,
+        keep_refs,
+        sort,
+    )
+    if sort == "original":
+        to_add = original_sort(candidate_headers, to_add)
+
+    for line in to_add:
+        raw_regulars.append(line)
+
+    regulars = delete_empty_columns(raw_regulars)
+
+    if to_add:  # If candidate added to fasta
+        with open(aa_output, "w+", encoding="UTF-8") as aa_output:
+            aa_output.writelines(regulars)
+
+        to_be_excluded = set()
+        for outlier in outliers:
+            header, distance, ref_dist, grade, iqr = outlier
+            if grade == "Fail":
+                to_be_excluded.add(header)
+            if debug:
+                with open(outliers_csv_path, "w+", encoding="UTF-8") as outliers_csv:
+                    header = header[1:]
+                    result = [header, str(distance), str(ref_dist), str(iqr), grade]
+                    outliers_csv.write(",".join(result) + "\n")
+
+        nt_file = filename.replace(".aa.", ".nt.")
+        nt_input_path = os.path.join(nt_input, nt_file)
+        if not os.path.exists(nt_output_path):
+            os.mkdir(nt_output_path)
+        nt_output_path = os.path.join(nt_output_path, nt_file)
+
+        with open(nt_output_path, "w+", encoding="UTF-8") as nt_output_handle:
+            with open(nt_input_path, encoding="UTF-8") as nt_input_handle:
+                lines = nt_input_handle.readlines()
+                non_empty_lines = remove_excluded_sequences(
+                    lines, to_be_excluded
+                )
+                non_empty_lines = delete_empty_columns(non_empty_lines)
+
+            for i in range(0, len(non_empty_lines), 2):
+                nt_output_handle.write(non_empty_lines[i])
+                nt_output_handle.write(non_empty_lines[i + 1])
+
+
+def run_command(arg_tuple: tuple) -> None:
+    input, nt_input, output, threshold, references_args, sort, nt, debug = arg_tuple
+    main_process(input, nt_input, output, threshold, references_args, sort, nt, debug)
+
+
+if __name__ == "__main__":
+    start = time()
+    parser = argparse.ArgumentParser()
+
+    parser.add_argument("-i", "--input", default="Taxa", help="Path to taxa")
+    parser.add_argument("-o", "--output", default="outlier", help="Output folder")
+    parser.add_argument(
+        "-p",
+        "--processes",
+        type=int,
+        default=0,
+        help="Number of threads used to call processes.",
+    )
+    parser.add_argument(
+        "-t",
+        "--threshold",
+        type=int,
+        default=50,
+        help="Greater than reference mean to be counted as an outlier. Default is 2x.",
+    )
+    parser.add_argument(
+        "--no-references",
+        action="store_true",
+        help="Disable output of reference sequences",
+    )
+    parser.add_argument(
+        "-s",
+        "--sort",
+        choices=["cluster", "original"],
+        default="original",
+        help="Sort candidate output by cluster and taxa, or preserver original order.",
+    )
+    parser.add_argument(
+        "-d",
+        "--debug",
+        action="store_true",
+        default=False,
+        help="Log outliers to csv files",
+    )
+    args = parser.parse_args()
+    allowed_extensions = {"fa", "fas", "fasta"}
+
+    for taxa in os.listdir(args.input):
+        print(f"Doing taxa {taxa}")
+        taxa_path = os.path.join(args.input, taxa)
+
+        wanted_aa_path = os.path.join(taxa_path, "trimmed", "aa")
+        if os.path.exists(wanted_aa_path):
+            aa_input = wanted_aa_path
+            nt_input = os.path.join(taxa_path, "trimmed", "nt")
+        else:
+            aa_input = os.path.join(taxa_path, "mafft")
+            nt_input = os.path.join(taxa_path, "nt_aligned")
+
+        if os.path.exists(aa_input):
+            file_inputs = [
+                os.path.join(aa_input, gene)
+                for gene in os.listdir(os.path.join(aa_input))
+                if ".aa" in gene and gene.split(".")[-1] in allowed_extensions
+            ]
+            output_path = os.path.join(taxa_path, args.output)
+            nt_output_path = os.path.join(output_path, "nt")
+            folder_check(output_path, args.debug)
+            # nt_folder = args.nt_input
+            # if not nt_folder:
+            #    nt_folder = make_nt_folder(args.aa_input)
+            file_inputs.sort(key=lambda x : os.path.getsize(x), reverse=True)
+            if args.processes:
+                arguments = []
+                for gene in file_inputs:
+                    arguments.append(
+                        (
+                            gene,
+                            nt_input,
+                            output_path,
+                            args.threshold,
+                            args.no_references,
+                            args.sort,
+                            nt_output_path,
+                            args.debug,
+                        )
+                    )
+
+                with Pool(args.processes) as pool:
+                    pool.map(run_command, arguments, chunksize=1)
+            else:
+                for gene in file_inputs:
+                    print(gene)
+                    main_process(
+                        gene,
+                        nt_input,
+                        output_path,
+                        args.threshold,
+                        args.no_references,
+                        args.sort,
+                        nt_output_path,
+                        args.debug,
+                    )
+            if args.debug:
+                log_folder_path = os.path.join(output_path, "logs")
+                global_csv_path = os.path.join(log_folder_path, "outliers_global.csv")
+
+                logs = [
+                    x
+                    for x in os.listdir(log_folder_path)
+                    if "outliers_" in x and "global" not in x
+                ]
+                with open(global_csv_path, "w", encoding="UTF-8") as global_csv:
+                    global_csv.write("Gene,Header,Mean_Dist,Ref_Mean,IQR\n")
+                    for log in logs:
+                        log_file_path = os.path.join(log_folder_path, log)
+                        with open(log_file_path, encoding="UTF-8") as log_f:
+                            for line in log_f:
+                                if line.strip().split(",")[-1] == "Fail":
+                                    global_csv.write(line)
+                                    if line[-1] != "\n":
+                                        global_csv.write("\n")
+            time_taken = time()
+            time_taken = round(time_taken - start)
+
+            print(f"Finished in {time_taken} seconds")
+
+        else:
+            print(f"Can't find aa folder for taxa {taxa}")