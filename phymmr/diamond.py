--- conflicted
+++ resolved
@@ -13,25 +13,29 @@
 from .timekeeper import TimeKeeper, KeeperMode
 
 
-def reciprocal_check(hits, strict, taxa_present):
-    first = None
-    hit_on_taxas = {i: 0 for i in taxa_present}
-
-    for hit in hits:
-        if not strict:
-            return hit
-        first = hit
-
-        hit_on_taxas[hit.reftaxon] = 1  # Just need 1 hit
-
-        if strict:
-            if all(hit_on_taxas.values()):
-                return first
-
-    if any(hit_on_taxas.values()):
-        return first
-
-    return None
+# This logic is used to combat false extensions.
+# How many extra hits to scan looking for a shortest match.
+SEARCH_DEPTH = 2
+
+
+class reference_hit:
+    __slots__ = (
+        "target",
+        "sstart",
+        "send",
+    )
+
+    def __init__(self, target, sstart, send):
+        self.target = target
+        self.sstart = int(sstart)
+        self.send = int(send)
+    
+    def to_json(self):
+        return {
+            "target": self.target,
+            "sstart": self.sstart,
+            "send": self.send,
+        }
 
 
 class Hit:
@@ -48,13 +52,6 @@
         "kick",
         "frame",
         "full_header",
-<<<<<<< HEAD
-        "target"
-    )
-
-    def __init__(
-        self, header, ref_header, frame, evalue, score, qstart, qend, gene, reftaxon
-=======
         "reftaxon",
         "target",
         "sstart",
@@ -65,7 +62,6 @@
 
     def __init__(
         self, header, ref_header, frame, evalue, score, qstart, qend, sstart, send, pident, gene, reftaxon
->>>>>>> 6c3479dd
     ):
         self.header = header
         self.target = ref_header
@@ -78,14 +74,11 @@
         self.evalue = float(evalue)
         self.kick = False
         self.frame = int(frame)
-<<<<<<< HEAD
-=======
         self.sstart = int(sstart)
         self.send = int(send)
         self.seq = None
         self.pident= float(pident)
         self.reference_hits = [reference_hit(ref_header, sstart, send)]
->>>>>>> 6c3479dd
         if self.frame < 0:
             self.qend, self.qstart = self.qstart, self.qend
         self.length = self.qend - self.qstart + 1
@@ -327,9 +320,6 @@
             if pargs.debug:
                 this_log.extend(log)
 
-<<<<<<< HEAD
-        best_hit = reciprocal_check(hits, pargs.strict_search_mode, pargs.reference_taxa)
-=======
         if hits:
             top_hit = hits[0]
             close_hit = min(hits[:SEARCH_DEPTH], key=lambda x: x.length)
@@ -343,10 +333,8 @@
             top_hit.reference_hits.extend(ref_seqs)
 
             top_hit.convert_reference_hits()
->>>>>>> 6c3479dd
-
-        if best_hit:
-            output.setdefault(best_hit.gene, []).append(best_hit)
+
+            output.setdefault(top_hit.gene, []).append(top_hit)
 
     return output, multi_kicks, this_log
 
@@ -432,11 +420,7 @@
             )
             time_keeper.lap()  # Reset timer
             os.system(
-<<<<<<< HEAD
-                f"diamond blastx -d {diamond_db_path} -q {input_file.name} -o {out_path} --{sensitivity}-sensitive --masking 0 -e {args.evalue} --outfmt 6 qseqid sseqid qframe evalue bitscore qstart qend {quiet} --top {top_amount} --max-hsps 0 -p {num_threads}"
-=======
                 f"diamond blastx -d {diamond_db_path} -q {input_file.name} -o {out_path} --{sensitivity}-sensitive --masking 0 -e {args.evalue} --outfmt 6 qseqid sseqid qframe evalue bitscore qstart qend sstart send pident {quiet} --top {top_amount} --min-orf 15 --max-hsps 0 -p {num_threads}"
->>>>>>> 6c3479dd
             )
             input_file.seek(0)
 
