from collections import Counter
import itertools
from math import ceil
import os
from shutil import rmtree
import sys
from tempfile import TemporaryDirectory, NamedTemporaryFile
import json
from multiprocessing.pool import Pool
import wrap_rocks

from .utils import printv, gettempdir
from .timekeeper import TimeKeeper, KeeperMode


def reciprocal_check(hits, strict, taxa_present):
    first = None
    hit_on_taxas = {i: 0 for i in taxa_present}

    for hit in hits:
        if not strict:
            return hit
        first = hit

        hit_on_taxas[hit.reftaxon] = 1  # Just need 1 hit

        if strict:
            if all(hit_on_taxas.values()):
                return first

    if any(hit_on_taxas.values()):
        return first

    return None, None


class Hit:
    __slots__ = (
        "header",
        "qstart",
        "qend",
        "gene",
        "score",
        "reftaxon",
        "seq",
        "evalue",
        "length",
        "kick",
        "frame",
        "full_header"
    )
    
    def __init__(self, header, ref_header, frame, evalue, score, qstart, qend, gene, reftaxon):
        self.header = header
        self.gene = gene
        self.reftaxon = reftaxon
        self.seq = None
        self.score = float(score)
        self.qstart = int(qstart)
        self.qend = int(qend)
        self.evalue = float(evalue)
        self.kick = False
        self.frame = int(frame)
        if self.frame < 0:
            self.qend, self.qstart = self.qstart, self.qend
        self.length = self.qend - self.qstart + 1

        if self.frame < 0:
            self.full_header = self.header + f"|[revcomp]:[translate({abs(self.frame)})]"
        else:
            self.full_header = self.header + f"|[translate({self.frame})]"

    def to_json(self):
        return {
            "header": self.full_header,
            "seq": self.seq,
            "ref_taxon": self.reftaxon,
            "ali_start": self.qstart,
            "ali_end": self.qend,
        }


def get_overlap(a_start, a_end, b_start, b_end):
    overlap_end = min(a_end, b_end)
    overlap_start = max(a_start, b_start)
    amount = (overlap_end - overlap_start) + 1  # inclusive

    return 0 if amount < 0 else amount


def get_difference(scoreA, scoreB):
    """
    Returns decimal difference of two scores
    """
    if scoreA == 0 or scoreB == 0:
        return 0
    return max(scoreA, scoreB) / min(scoreA, scoreB)


def multi_filter(hits, debug):
    kick_happend = True

    log = []

    while kick_happend:
        kick_happend = False
        master = hits[0]
        candidates = hits[1:]

        master_env_start = master.qstart
        master_env_end = master.qend

        miniscule_score = False
        for i, candidate in enumerate(candidates, 1):
            if candidate:
                if master.gene != candidate.gene:
                    distance = (master_env_end - master_env_start) + 1  # Inclusive
                    amount_of_overlap = get_overlap(
                        master_env_start,
                        master_env_end,
                        candidate.qstart,
                        candidate.qend,
                    )
                    percentage_of_overlap = amount_of_overlap / distance

                    if percentage_of_overlap >= 0.3:  # min_overlap_multi:
                        score_difference = get_difference(master.score, candidate.score)
                        if score_difference >= 1.05:
                            kick_happend = True
                            hits[i] = None
                            candidates[i - 1] = None
                            if debug:
                                log.append(
                                    (
                                        candidate.gene,
                                        candidate.header,
                                        candidate.reftaxon,
                                        candidate.score,
                                        candidate.qstart,
                                        candidate.qend,
                                        "Kicked out by",
                                        master.gene,
                                        master.header,
                                        master.reftaxon,
                                        master.score,
                                        master.qstart,
                                        master.qend,
                                    )
                                )
                        else:
                            miniscule_score = True
                            break
        if miniscule_score:
            if debug:
                log.extend(
                    [
                        (
                            hit.gene,
                            hit.header,
                            hit.reftaxon,
                            hit.score,
                            hit.qstart,
                            hit.qend,
                            "Kicked due to miniscule score",
                            master.gene,
                            master.header,
                            master.reftaxon,
                            master.score,
                            master.qstart,
                            master.qend,
                        )
                        for hit in hits
                        if hit
                    ]
                )
            return [], len(hits), log

    passes = [i for i in hits if i]
    return passes, len(hits) - len(passes), log


def hits_are_bad(
    hits: list, debug: bool, min_size: int, min_evalue: float, top_refs: list, total_references: int
) -> bool:
    """
    Checks a list of hits for minimum size and score. If below both, kick.
    Returns True is checks fail, otherwise returns False.
    """
    evalue_log = []
    reference_hits = list({i.reftaxon for i in hits})
    return_type = True
    if len(reference_hits) / total_references >= min_size:
        return_type = False
    if return_type:
        for hit in hits:
            if hit.evalue < min_evalue:
                return_type = False
    if return_type:
        for hit in hits:
            if hit.reftaxon in top_refs:
                return_type = False
    
    if debug and return_type:
        evalue_log = [
            (
                candidate.gene,
                candidate.header,
                candidate.reftaxon,
                candidate.score,
                candidate.qstart,
                candidate.qend,
                str(candidate.evalue),
                str(len(hits)),
                "Group kicked due to length and evalue",
            )
            for candidate in hits
        ]

    return return_type, evalue_log


def internal_filter(header_based: dict, debug: bool, internal_percent: float) -> list:
    log = []
    kicks = 0
    this_kicks = set()

    for hits in header_based.values():
        for hit_a, hit_b in itertools.combinations(hits, 2):
            if hit_a.kick or hit_b.kick:
                continue

<<<<<<< HEAD
            if debug:
                log.append(
                            (
                                hit_b.gene,
                                hit_b.header,
                                hit_b.reftaxon,
                                hit_b.score,
                                hit_b.qstart,
                                hit_b.qend,
                                "Internal kicked out by",
                                hit_a.gene,
                                hit_a.header,
                                hit_a.reftaxon,
                                hit_a.score,
                                hit_a.qstart,
                                hit_a.qend,
=======
            overlap_amount = get_overlap(hit_a.qstart, hit_a.qend, hit_b.qstart, hit_b.qend)
            percent = overlap_amount / hit_a.length if overlap_amount > 0 else 0

            if percent >= internal_percent:
                kicks += 1
                hit_b.kick = True

                this_kicks.add(hit_b.full_header)

                if debug:
                    log.append(
                                (
                                    hit_b.gene,
                                    hit_b.header,
                                    hit_b.reftaxon,
                                    hit_b.score,
                                    hit_b.qstart,
                                    hit_b.qend,
                                    "Internal kicked out by",
                                    hit_a.gene,
                                    hit_a.header,
                                    hit_a.reftaxon,
                                    hit_a.score,
                                    hit_a.qstart,
                                    hit_a.qend,
                                )
>>>>>>> 305698e1
                            )
        
    return this_kicks, log, kicks

def internal_filtering(gene, hits, debug, internal_percent):
    kicked_hits, this_log, this_kicks  = internal_filter(hits, debug, internal_percent)

    return {gene: (this_kicks, this_log, kicked_hits)}


def count_reftaxon(file_pointer, taxon_lookup: dict, percent: float) -> list:
    """
    Counts reference taxon in very.tsv file. Returns a list
    containg the 5 most popular names.
    Possible speed if we cut the string at the : and only
    lookup names after we know the counts?
    """
    rextaxon_count = {}
    header_lines = {}
    for line in file_pointer:
        header, ref_header_pair, frame = line.split('\t')[:3]
        ref_gene, ref_taxon = taxon_lookup[ref_header_pair]
        rextaxon_count[ref_taxon] = rextaxon_count.get(ref_taxon, 0) + 1
        header_lines.setdefault(header+frame, []).append(line.strip()+f'\t{ref_gene}\t{ref_taxon}')
    sorted_counts = [x for x in rextaxon_count.items()]
    top_names = []
    total_references = 0
    if sorted_counts:
        sorted_counts.sort(key=lambda x: x[1], reverse=True)
        target_score = min([i[1] for i in sorted_counts[0:5]])
        target_score = target_score - (target_score * percent)
        total_references = len(sorted_counts)
        top_names = [x[0] for x in sorted_counts if x[1] >= target_score]
    return top_names, total_references, header_lines

def process_lines(lines, debug, min_percent, min_evalue, reftaxon_counts, total_references, strict_search_mode, reference_taxa):
    output = {}
    evalue_kicks = 0
    multi_kicks = 0
    this_log = []
    for this_lines in lines.values():      
        hits = [Hit(*hit.split("\t")) for hit in this_lines] #convert to Hit object
        hits.sort(key = lambda x: x.score, reverse=True)
        genes_present = {hit.gene for hit in hits}

        if len(genes_present) > 1:
            hits, this_kicks, log = multi_filter(hits, debug)
            multi_kicks += this_kicks
            if debug:
                this_log.extend(log)
        # filter hits by min length and evalue
        hits_bad, evalue_Log = hits_are_bad(hits, debug, min_percent, min_evalue, reftaxon_counts, total_references)
        if hits_bad:
            evalue_kicks += len(hits)
            if debug:
                this_log.extend(evalue_Log)
            continue

        best_hit = reciprocal_check(
            hits, strict_search_mode, reference_taxa
        )

        if best_hit:
            output.setdefault(best_hit.gene, []).append(
                best_hit
            )

    return output, evalue_kicks, multi_kicks, this_log

def run_process(args, input_path) -> None:
    time_keeper = TimeKeeper(KeeperMode.DIRECT)
    orthoset = args.orthoset
    orthosets_dir = args.orthoset_input

    strict_search_mode = args.strict_search_mode
    sensitivity = args.sensitivity
    top_amount = args.top

    taxa = os.path.basename(input_path)
    printv(f"Processing: {taxa}", args.verbose, 0)
    printv("Grabbing reference data from Orthoset DB.", args.verbose)
    # make dirs
    diamond_path = os.path.join(input_path, "diamond")
    if args.overwrite:
        if os.path.exists(diamond_path):
            rmtree(diamond_path)
    os.makedirs(diamond_path, exist_ok=True)

    num_threads = args.processes

    orthoset_db_path = os.path.join(orthosets_dir, orthoset, "rocksdb")
    diamond_db_path = os.path.join(
        orthosets_dir, orthoset, "diamond", orthoset + ".dmnd"
    )
    # Potato brain check
    if not os.path.exists(orthoset_db_path) or not os.path.exists(diamond_db_path):
        if (
            input(
                f"Could not find orthoset DB at {orthoset_db_path}. Would you like to generate it? Y/N: "
            ).lower()
            == "y"
        ):
            print("Attempting to generate DB")
            os.system(
                f"python3 -m phymmr -p {num_threads} Makeref {orthoset}.sqlite -s {orthoset}"
            )
        else:
            print("Aborting")
            sys.exit(1)
    orthoset_db = wrap_rocks.RocksDB(orthoset_db_path)

    reference_taxa = json.loads(orthoset_db.get("getall:taxainset"))
    target_to_taxon = json.loads(orthoset_db.get("getall:targetreference"))

    del orthoset_db
    time_keeper.lap()  # Reset timer

    printv("Done! Grabbing NT sequences.", args.verbose)

    nt_db_path = os.path.join(input_path, "rocksdb", "sequences", "nt")

    nt_db = wrap_rocks.RocksDB(nt_db_path)

    recipe = nt_db.get("getall:batches")
    if recipe:
        recipe = recipe.split(",")
    else:
        raise ValueError(
            "Nucleotide sequence not found in database. Did Prepare succesfully finish?"
        )
    out = [nt_db.get(f"ntbatch:{i}") for i in recipe]

    dupe_counts = json.loads(nt_db.get("getall:dupes"))

    head_to_seq = {}
    for content in out:
        lines = content.split("\n")
        for i in range(0, len(lines), 2):
            if lines[i] == "":
                continue

            header = lines[i][1:]
            head_to_seq[header] = lines[i + 1]

    out_path = os.path.join(diamond_path, f"{sensitivity}.tsv")
    if not os.path.exists(out_path) or os.stat(out_path).st_size == 0:
        with TemporaryDirectory(dir=gettempdir()) as dir, NamedTemporaryFile(
            dir=dir
        ) as input_file:
            input_file.write("".join(out).encode())
            input_file.flush()

            quiet = "--quiet" if args.verbose == 0 else ""

            printv(
                f"Done! Running Diamond. Elapsed time {time_keeper.differential():.2f}s.",
                args.verbose,
            )
            time_keeper.lap()  # Reset timer
            os.system(
                f"diamond blastx -d {diamond_db_path} -q {input_file.name} -o {out_path} --{sensitivity}-sensitive --masking 0 -e {args.evalue} --outfmt 6 qseqid sseqid qframe evalue bitscore qstart qend {quiet} --top {top_amount} --max-hsps 0 -p {num_threads}"
            )
            input_file.seek(0)

        printv(
            f"Diamond done. Took {time_keeper.lap():.2f}s. Elapsed time {time_keeper.differential():.2f}s. Reading file to memory",
            args.verbose,
        )
    else:
        printv(
            f"Found existing Diamond output. Elapsed time {time_keeper.differential():.2f}s. Reading file to memory",
            args.verbose,
        )
    del out

    db = wrap_rocks.RocksDB(os.path.join(input_path, "rocksdb", "hits"))
    output = {}
    multi_kicks = 0

    chunks = args.chunks
    chunk_count= itertools.count(1)

    evalue_kicks = 0
    global_log = []
    dupe_divy_headers = {}
    with open(out_path) as fp:
        reftaxon_counts, total_references, lines = count_reftaxon(fp, target_to_taxon, args.top_ref)

    headers = list(lines.keys())

    printv(
        f"Processing {chunks} chunk(s). Took {time_keeper.lap():.2f}s. Elapsed time {time_keeper.differential():.2f}s",
        args.verbose,
    )

    if lines:
        per_level = ceil(len(lines) / chunks)
        for i in range(0, len(lines), per_level):
            printv(
                f"Processing chunk {next(chunk_count)}. Took {time_keeper.lap():.2f}s. Elapsed time {time_keeper.differential():.2f}s",
                args.verbose,
            )
            this_level_headers = headers[i : i + per_level]
            per_thread = ceil(len(this_level_headers) / num_threads)
            arguments = [({k: lines[k] for k in list(this_level_headers)[j : j + per_thread]}, args.debug, args.min_percent, args.min_evalue, reftaxon_counts, total_references, strict_search_mode, reference_taxa,) for j in range(0, len(this_level_headers), per_thread)]
            with Pool(num_threads) as p:
                result = p.starmap(process_lines, arguments)
            del arguments
            for this_output, ekicks, mkicks, this_log in result:
                for gene, hits in this_output.items():
                    if gene not in output:
                        output[gene] = hits
                    else:
                        output[gene].extend(hits)
                    
                evalue_kicks += ekicks
                multi_kicks += mkicks

                if args.debug:
                    global_log.extend(this_log)
        

        printv(
            f"Processed. Took {time_keeper.lap():.2f}s. Elapsed time {time_keeper.differential():.2f}s. Doing internal filters",
            args.verbose,
        )

        requires_internal = {}
        internal_order = []
        for gene, hits in output.items():
            this_counter = Counter([i.header for i in hits]).most_common()
            requires_internal[gene] = {}
            if this_counter[0][1] > 1:
                this_hits = sum([i[1] for i in this_counter if i[1] > 1])
                this_common = {i[0] for i in this_counter if i[1] > 1}
                for hit in [i for i in hits if i.header in this_common]:
                    requires_internal[gene].setdefault(hit.header, []).append(hit)
                    
                internal_order.append((gene, this_hits))

        internal_order.sort(key = lambda x: x[1], reverse= True)

        with Pool(args.processes) as pool:
            internal_results = pool.starmap(internal_filtering, [(gene, requires_internal[gene], args.debug, args.internal_percent) for gene, _ in internal_order])

        internal_result = {}
        for result in internal_results:
            internal_result.update(result)

        printv(
            f"Filtering done. Took {time_keeper.lap():.2f}s. Elapsed time {time_keeper.differential():.2f}s. Writing to db",
            args.verbose,
        )

        passes = 0
        internal_kicks = 0
        for gene, hits in output.items():
            dupe_divy_headers[gene] = {}
            kicks = {}
            out = []
            if gene in internal_result:
                this_kicks, this_log, kicks = internal_result[gene]
            
                internal_kicks += this_kicks
                if args.debug:
                    global_log.extend(this_log)

                out = []
                if kicks:
                    for hit in hits:
                        if hit.full_header not in kicks:
                            hit.seq = head_to_seq[hit.header.split("|")[0]]
                            out.append(hit.to_json())
                            dupe_divy_headers[gene][hit.header] = 1
            if not kicks:
                for hit in hits:
                    hit.seq = head_to_seq[hit.header.split("|")[0]]
                    out.append(hit.to_json())
                    dupe_divy_headers[gene][hit.header] = 1
            passes += len(out)
            db.put(f"gethits:{gene}", json.dumps(out))

        if global_log:
            with open(os.path.join(input_path, "multi.log"), "w") as fp:
                fp.write(
                    "\n".join([",".join([str(i) for i in line]) for line in global_log])
                )

        printv(
            f"{evalue_kicks} evalue kicks",
            args.verbose,
        )
        printv(
            f"{multi_kicks} multi kicks",
            args.verbose,
        )
        printv(
            f"{internal_kicks} internal kicks",
            args.verbose,
        )
        printv(
            f"Took {time_keeper.lap():.2f}s for {multi_kicks+evalue_kicks+internal_kicks} kicks leaving {passes} results. Writing dupes and present gene data",
            args.verbose,
        ) 

        gene_dupe_count = {}
        for gene, headers in dupe_divy_headers.items():
            for base_header in headers.keys():
                if base_header in dupe_counts:
                    gene_dupe_count.setdefault(gene, {})[base_header] = dupe_counts[
                        base_header
                    ]

        db.put("getall:presentgenes", ",".join(list(output.keys())))

        key = "getall:gene_dupes"
        data = json.dumps(gene_dupe_count)
        nt_db.put(key, data)

        del db
        del nt_db

        printv(f"Took {time_keeper.differential():.2f}s overall.", args.verbose)


def main(args):
    global_time = TimeKeeper(KeeperMode.DIRECT)
    if not all(os.path.exists(i) for i in args.INPUT):
        printv("ERROR: All folders passed as argument must exists.", args.verbose, 0)
        return False
    for input_path in args.INPUT:

        run_process(args, input_path)
    if len(args.INPUT) > 1 or not args.verbose:
        printv(f"Took {global_time.differential():.2f}s overall.", args.verbose, 0)
    return True


if __name__ == "__main__":
    raise Exception(
        "Cannot be called directly, please use the module:\nphymmr diamondPal"
    )<|MERGE_RESOLUTION|>--- conflicted
+++ resolved
@@ -229,24 +229,6 @@
             if hit_a.kick or hit_b.kick:
                 continue
 
-<<<<<<< HEAD
-            if debug:
-                log.append(
-                            (
-                                hit_b.gene,
-                                hit_b.header,
-                                hit_b.reftaxon,
-                                hit_b.score,
-                                hit_b.qstart,
-                                hit_b.qend,
-                                "Internal kicked out by",
-                                hit_a.gene,
-                                hit_a.header,
-                                hit_a.reftaxon,
-                                hit_a.score,
-                                hit_a.qstart,
-                                hit_a.qend,
-=======
             overlap_amount = get_overlap(hit_a.qstart, hit_a.qend, hit_b.qstart, hit_b.qend)
             percent = overlap_amount / hit_a.length if overlap_amount > 0 else 0
 
@@ -273,7 +255,6 @@
                                     hit_a.qstart,
                                     hit_a.qend,
                                 )
->>>>>>> 305698e1
                             )
         
     return this_kicks, log, kicks
