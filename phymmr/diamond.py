--- conflicted
+++ resolved
@@ -16,34 +16,12 @@
 # How many extra hits to scan looking for a shortest match.
 SEARCH_DEPTH = 2
 
-<<<<<<< HEAD
-def reciprocal_check(hits, strict, taxa_present):
-    first = None
-    hit_on_taxas = {i: 0 for i in taxa_present}
-
-    for hit in hits:
-        if not strict:
-            return hit
-        first = hit
-
-        hit_on_taxas[hit.reftaxon] = 1  # Just need 1 hit
-
-        if strict:
-            if all(hit_on_taxas.values()):
-                return first
-
-    if any(hit_on_taxas.values()):
-        return first
-
-    return None
-=======
 class reference_hit:
     __slots__ = (
         "target",
         "sstart",
         "send",
     )
->>>>>>> c6f6562f
 
     def __init__(self, target, sstart, send):
         self.target = target
@@ -521,10 +499,6 @@
                         total_references,
                         strict_search_mode,
                         reference_taxa,
-<<<<<<< HEAD
-                        args.evalue,
-=======
->>>>>>> c6f6562f
                     ),
                 )
                 for j in range(i, i + num_threads)
