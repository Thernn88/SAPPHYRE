"""
Merges all sequences per taxa into single sequence in each gene

PyLint 9.61/10
"""
from __future__ import annotations

import json
import os
from multiprocessing.pool import Pool
from pathlib import Path
from shutil import rmtree
from typing import Union, Literal

import wrap_rocks
from Bio.Seq import Seq

from .utils import printv, parseFasta, writeFasta
from .timekeeper import TimeKeeper, KeeperMode

TMP_PATH = None
if os.path.exists("/run/shm"):
    TMP_PATH = "/run/shm"
elif os.path.exists("/dev/shm"):
    TMP_PATH = "/dev/shm"

DNA_CODONS = {
    "GCT": "A",
    "GCC": "A",
    "GCA": "A",
    "GCG": "A",
    "TGT": "C",
    "TGC": "C",
    "GAT": "D",
    "GAC": "D",
    "GAA": "E",
    "GAG": "E",
    "TTT": "F",
    "TTC": "F",
    "GGT": "G",
    "GGC": "G",
    "GGA": "G",
    "GGG": "G",
    "CAT": "H",
    "CAC": "H",
    "ATA": "I",
    "ATT": "I",
    "ATC": "I",
    "AAA": "K",
    "AAG": "K",
    "TTA": "L",
    "TTG": "L",
    "CTT": "L",
    "CTC": "L",
    "CTA": "L",
    "CTG": "L",
    "ATG": "M",
    "AAT": "N",
    "AAC": "N",
    "CCT": "P",
    "CCC": "P",
    "CCA": "P",
    "CCG": "P",
    "CAA": "Q",
    "CAG": "Q",
    "CGT": "R",
    "CGC": "R",
    "CGA": "R",
    "CGG": "R",
    "AGA": "R",
    "AGG": "R",
    "TCT": "S",
    "TCC": "S",
    "TCA": "S",
    "TCG": "S",
    "AGT": "S",
    "AGC": "S",
    "ACT": "T",
    "ACC": "T",
    "ACA": "T",
    "ACG": "T",
    "GTT": "V",
    "GTC": "V",
    "GTA": "V",
    "GTG": "V",
    "TGG": "W",
    "TAT": "Y",
    "TAC": "Y",
    "TAA": "*",
    "TAG": "*",
    "TGA": "*",
    "---": "---",
}


def make_nt_name(x):
    return str(x).replace(".aa.", ".nt.")


def make_seq_dict(sequences: list, data_region: tuple) -> dict:
    """
    Creates a dictionary of each sequence present at each coordinate of a list of sequences
    """
    seq_dict = {
        i: [] for i in range(data_region[0], data_region[1] + 1)
    }  # exclusive, so add 1

    for sequence in sequences:
        for cursor in range(sequence[0], sequence[1] + 1):  # exclusive, so add 1
            seq_dict[cursor].append((sequence[2], sequence[3]))
    return seq_dict


def most_common_element_with_count(iterable) -> tuple:
    """
    Returns the most common element and corresponding
    count within an iterable
    """
    counts = {}
    winner = ("dummy", -1)
    for element in iterable:
        count = counts.get(element, 0) + 1
        counts[element] = count
        if count > winner[1]:
            winner = (element, count)
    return winner


def parse_fasta(path: str) -> tuple[list[tuple[str, str]], list[tuple[str, str]]]:
    """
    Returns references from raw fasta text input.
    """
    references: list[tuple[str, str]] = []
    candidates: list[tuple[str, str]] = []
    end_of_references = False
    try:
        for header, sequence in parseFasta(path):
            if end_of_references is False:
                # the reference header identifier is present in the header
                if header[-1] == ".":
                    references.append((header, sequence))
                else:
                    end_of_references = True

            if end_of_references is True:
                candidates.append((header, sequence))
    except ValueError as e:
        print(f"Fatal error in {os.path.basename(path)}: {e}")

    return references, candidates


def get_start_end(sequence: str) -> tuple:
    """
    Returns index of first and last none dash character in sequence.
    """
    start = None
    end = None
    for i, character in enumerate(sequence):
        if character != "-":
            start = i
            break
    for i in range(len(sequence) - 1, -1, -1):
        if sequence[i] != "-":
            end = i
            break
    return start, end


def expand_region(original: tuple, expansion: tuple) -> tuple:
    """
    Expands two (start, end) tuples to cover the entire region
    """
    start = original[0]
    if expansion[0] < start:
        start = expansion[0]

    end = original[1]
    if expansion[1] > end:
        end = expansion[1]

    return start, end


def disperse_into_overlap_groups(taxa_pair: list) -> list[tuple]:
    """
    Splits list of (header,sequence) into overlap based groups.

    Returns (overlap region, sequences in overlap region)
    """
    result = []
    current_group = []
    current_region = None

    for start, end, header, sequence in taxa_pair:
        if "NODE" in header.split("|")[-1]:
            node = header.split("|")[-1]
            frame = ""
        else:
            node, frame = header.split("|")[-2:]
        this_object = (start, end, header, sequence, node, frame)

        if current_region is None or find_overlap((start, end), current_region) is None:
            if current_group:
                result.append((current_region, current_group))
            current_region = (start, end)
            current_group = [this_object]
        else:
            current_group.append(this_object)
            current_region = expand_region(current_region, (start, end))

    if current_group:
        result.append((current_region, current_group))

    return result


def find_overlap(
    tuple_a: tuple, tuple_b: tuple, allowed_deviation: int = 1
) -> Union[tuple, None]:
    """
    Takes two start/end pairs and returns the overlap.
    """
    start = max(tuple_a[0], tuple_b[0])
    end = min(tuple_a[1], tuple_b[1])
    if end - start < -allowed_deviation:
        return None
    return start, end


def calculate_split(sequence_a: str, sequence_b: str, comparison_sequence: str) -> int:
    """
    Iterates over each position in the overlap range of sequence A and sequence B and
    creates a frankenstein sequence of sequence A + Sequence B joined at each
    position in the overlap.

    Final split position = pos in overlap with the highest score.

    Score is determined by the amount of characters that are the same between each
    position in the frankenstein sequence and the comparison sequence.
    """
    pair_a = get_start_end(sequence_a)
    pair_b = get_start_end(sequence_b)

    overlap_start, overlap_end = find_overlap(pair_a, pair_b, 0)

    sequence_a_overlap = sequence_a[overlap_start : overlap_end + 1]
    sequence_b_overlap = sequence_b[overlap_start : overlap_end + 1]
    comparison_overlap = comparison_sequence[overlap_start : overlap_end + 1]

    base_score = 0
    highest_scoring_pos = 0

    for i, character in enumerate(sequence_b_overlap):
        if character == comparison_overlap[i]:
            base_score += 1
    highest_score = base_score

    for i, character_a in enumerate(sequence_a_overlap):
        if sequence_b_overlap[i] == comparison_overlap[i]:
            base_score -= 1
        if character_a == comparison_overlap[i]:
            base_score += 1
        if base_score >= highest_score:
            highest_score = base_score
            highest_scoring_pos = i
    return highest_scoring_pos + overlap_start


def directory_check(target_output_path) -> str:
    """
    Creates necessary directories for merge output.
    """
    aa_merged_path = os.path.join(target_output_path, "aa_merged")
    nt_merged_path = os.path.join(target_output_path, "nt_merged")
    rmtree(aa_merged_path, ignore_errors=True)
    rmtree(nt_merged_path, ignore_errors=True)
    os.mkdir(aa_merged_path)
    os.mkdir(nt_merged_path)
    if not TMP_PATH:
        tmp_path = os.path.join(target_output_path, "tmp")
        os.makedirs(tmp_path, exist_ok=True)
        return tmp_path
    return TMP_PATH


def grab_merge_start_end(taxa_pair: list) -> list[tuple]:
    """
    Grabs start and end of merge sequences.
    """

    merge_start = min(seq[0] for seq in taxa_pair)
    merge_end = max(seq[1] for seq in taxa_pair)
    sequences = []
    for start, end, header, sequence in taxa_pair:
        if "NODE" in header.split("|")[-1]:
            node = header.split("|")[-1]
            frame = ""
        else:
            node, frame = header.split("|")[-2:]
        this_object = (start, end, header, sequence, node, frame)
        sequences.append(this_object)

    return [((merge_start, merge_end), sequences)]


def do_protein(
    protein: Literal["aa", "nt"],
    path,
    output_dir: Path,
    initial_minimum_length,  # this one 2
    dupe_counts,
    ref_stats,
    already_calculated_splits,
    gene,
    majority,
    minimum_mr_amount,
    ignore_overlap_chunks,
    debug=None,
):
    references, candidates = parse_fasta(path)

    gene_out = []

    get_ref = lambda header: header.split("|")[1]

    # Grab all the reference sequences
    comparison_sequences = {}
    for header, sequence in references:
        gene_out.append((header, sequence))
        if protein == "aa":
            taxon = header.split("|")[1]
            comparison_sequences[taxon] = sequence

    # Grab all the candidate sequences and sort into taxa id based groups
    taxa_groups = {}
    get_taxa = lambda header: header.split("|")[2]
    for header, sequence in candidates:
        start, end = get_start_end(sequence)
        this_object = (start, end, header, sequence)
        taxa = get_taxa(header)
        taxa_groups.setdefault(taxa, []).append(this_object)

    for _, sequences_to_merge in taxa_groups.items():
        # Sort by start position
        sequences_to_merge.sort(key=lambda x: x[0])

        # Disperse sequences into clusters of overlap
        if ignore_overlap_chunks:
            overlap_groups = grab_merge_start_end(sequences_to_merge)
        else:
            overlap_groups = disperse_into_overlap_groups(sequences_to_merge)

        for overlap_region, this_sequences in overlap_groups:
            # Use the header of the sequence that starts first as the base
            base_header = this_sequences[0][2]

            try:
                this_gene, _, this_taxa_id, node, frame = base_header.split("|")
            except ValueError:
                this_gene, _, this_taxa_id, node = base_header.split("|")

            # Create a list of each header and sequence that is present in this overlap region
            consists_of = []

            for sequence in this_sequences:
                # if protein == "aa":
                count = dupe_counts.get(sequence[4], 1)
                # else:
                # count = dupe_counts.get(sequence[4], 0) + 1
                consists_of.append((sequence[2], sequence[3], count))

            # Gets last pipe of each component of a merge
            stitch = "&&".join(
                [sequence[2].split("|")[3] for sequence in this_sequences[1:]]
            )

            taxons = [i[2].split("|")[1] for i in this_sequences]
            most_occuring = most_common_element_with_count(taxons)
            if len(taxons) > 1 and most_occuring[1] > 1:
                this_taxa = most_occuring[0]
            elif len(taxons) == 1:
                this_taxa = taxons[0]
            else:
                if ref_stats:
                    # Grab most common
                    for reference, _ in ref_stats:
                        if reference in taxons:
                            this_taxa = reference
                            break
                else:
                    # No ref stats, grab first
                    this_taxa = most_occuring[0]

            base_header = "|".join([this_gene, this_taxa, this_taxa_id, node])

            if stitch != "":
                final_header = f"{base_header}&&{stitch}"
            else:  # If only single component aka no merge occurs don't change header
                final_header = base_header

            # The overlap region is the first and last index of data
            data_start, data_end = overlap_region

            # As the fasta is aligned the trailing end of all sequences can be assumed to be the same as the length of the last sequence
            trailing_end = len(this_sequences[-1][3])

            # Add gap characters until the first data index
            new_merge = ["-"] * data_start

            # Create a hashmap of the headers present at every position in the range of
            # the overlap region
            current_point_seqs = make_seq_dict(this_sequences, overlap_region)

            for cursor in range(data_start, data_end + 1):
                sequences_at_current_point = current_point_seqs[cursor]
                amount_of_seqs_at_cursor = len(sequences_at_current_point)

                if amount_of_seqs_at_cursor == 0:
                    new_merge.append("-")  # Gap between sequences
                elif amount_of_seqs_at_cursor == 1:
                    new_merge.append(sequences_at_current_point[0][1][cursor])
                elif amount_of_seqs_at_cursor > 1:
                    # If there is more than one sequence at this current index
                    splits = amount_of_seqs_at_cursor - 1

                    if protein == "aa":
                        # Grab most occurring taxon
                        taxons_of_split = [
                            get_ref(header)
                            for (header, _) in sequences_at_current_point
                        ]

                        comparison_taxa = None
                        most_occuring = most_common_element_with_count(taxons_of_split)
                        if len(taxons_of_split) > 1 and most_occuring[1] > 1:
                            comparison_taxa = most_occuring[0]
                        elif len(taxons_of_split) == 1:
                            comparison_taxa = taxons_of_split[0]
                        else:
                            if ref_stats:
                                for reference, _ in ref_stats:
                                    if reference in taxons_of_split:
                                        comparison_taxa = reference
                                        break
                            else:
                                comparison_taxa = most_occuring[0]

                        # Grab the reference sequence for the mode taxon
                        if comparison_taxa:
                            comparison_sequence = comparison_sequences[comparison_taxa]

                    next_character = sequences_at_current_point[0][1][cursor]

                    # Iterate over each split if cursor is past calculated split
                    # position add from sequence B. We only want to add from one
                    # sequence out of every possible split, so we calculate which
                    # sequence to add from here then add the character to the
                    # final merge in the next line.
                    for split_count in range(splits - 1, -1, -1):
                        header_a, sequence_a = sequences_at_current_point[split_count]
                        header_b, sequence_b = sequences_at_current_point[
                            split_count + 1
                        ]

                        split_key = header_a + header_b

                        if protein == "aa":
                            if not comparison_taxa:
                                comparison_sequence = comparison_sequences[
                                    get_ref(header_b)
                                ]
                            if split_key in already_calculated_splits:
                                split_position = already_calculated_splits[split_key]
                            else:
                                split_position = calculate_split(
                                    sequence_a, sequence_b, comparison_sequence
                                )
                                already_calculated_splits[split_key] = split_position

                        elif protein == "nt":

                            split_position = already_calculated_splits[split_key] * 3

                        if cursor >= split_position:
                            next_character = sequence_b[cursor]
                            break

                    new_merge.append(next_character)

            new_merge.extend(["-"] * (trailing_end - data_end - 1))

            # Doing MR Outlier Check
            #
            # Each position of the new merge is checked with each position of overlapping
            # candidates at that point. If majority (args.majority percent) of characters
            # are the same but differ from the character chosen in the merge it will replace
            # it with the majority rules letter.

            if protein == "aa":
                if debug:
                    majority_assignments = ["-"] * len(new_merge)  # Used for debug log

                start_ends = {}
                for i in range(data_start, data_end + 1):
                    candidate_characters = {}
                    total_characters = 0
                    mode = -999
                    mode_char = None

                    char = new_merge[i]

                    for header, sequence, count in consists_of:
                        if header not in start_ends:
                            start_ends[header] = get_start_end(sequence)
                        start, end = start_ends[header]

                        # If sequence has data at this position
                        if start <= i <= end:
                            total_characters += count
                            this_char = sequence[i]

                            char_total = candidate_characters.get(this_char, 0) + count
                            candidate_characters[this_char] = char_total
                            if char_total > mode:
                                mode_char = this_char
                                mode = char_total

                    if (
                        total_characters >= minimum_mr_amount
                        and mode / total_characters >= majority
                        and mode_char != char
                    ):
                        new_merge[i] = mode_char
                        if debug:
                            majority_assignments[i] = mode_char

            elif protein == "nt":
                length = len(new_merge)
                new_merge = ["".join(new_merge[i : i + 3]) for i in range(0, length, 3)]

                start_ends = {}

                triplet_data_start = int(data_start / 3)
                triplet_data_end = int(data_end / 3)

                if debug:
                    majority_assignments = ["---"] * len(
                        new_merge
                    )  # Used for debug log

                for raw_i in range(triplet_data_start, triplet_data_end + 1):
                    i = raw_i * 3
                    char = new_merge[raw_i]

                    candidate_characters = []
                    total_characters = 0

                    for header, sequence, count in consists_of:
                        if header not in start_ends:
                            start_ends[header] = get_start_end(sequence)
                        start, end = start_ends[header]

                        if start <= i <= end:
                            this_char = sequence[i : i + 3]
                            total_characters += count

                            candidate_characters.extend([this_char] * count)

                    if total_characters >= minimum_mr_amount:
                        # Translate all NT triplets into AA
                        translated_characters = [
                            DNA_CODONS[j] for j in candidate_characters
                        ]

                        # Figure out what AA occurs the most
                        (
                            most_occuring_translated_char,
                            translated_char_count,
                        ) = most_common_element_with_count(translated_characters)

                        # Check to see if its majority
                        perc_appearing = translated_char_count / total_characters

                        if perc_appearing >= majority:
                            # Grab all the NT that map to that AA that triggered majority
                            candidate_chars_mapping_to_same_dna = [
                                j
                                for j in candidate_characters
                                if DNA_CODONS[j] == most_occuring_translated_char
                            ]

                            # Grab the most occurring NT that maps to that AA from the current seq
                            (
                                mode_cand_raw_character,
                                _,
                            ) = most_common_element_with_count(
                                candidate_chars_mapping_to_same_dna
                            )
                            if mode_cand_raw_character != char:
                                new_merge[raw_i] = mode_cand_raw_character
                                if debug:
                                    majority_assignments[
                                        raw_i
                                    ] = mode_cand_raw_character

            new_merge = str(Seq("").join(new_merge))

<<<<<<< HEAD
            # if protein == "nt":
            #     minimum_length = initial_minimum_length*3
            # else:
            #     minimum_length = initial_minimum_length
            #
            # if len(new_merge) - new_merge.count("-") < minimum_length:
            #     continue
=======
            if protein == "nt":
                minimum_length = initial_minimum_length * 3
            else:
                minimum_length = initial_minimum_length

            if len(new_merge) - new_merge.count("-") < minimum_length:
                continue
>>>>>>> 24c80875

            gene_out.append((final_header, new_merge))
            if debug:
                # If debug enabled add each component under final merge
                gene_out.append(
                    (
                        f"{this_taxa_id}|MajorityRulesAssigned",
                        "".join(majority_assignments),
                    )
                )
                for header, sequence, count in consists_of:
                    if "NODE" in header.split("|")[-1]:
                        node = header.split("|")[-1]
                        frame = ""
                    else:
                        node, frame = header.split("|")[-2:]
                    gene_out.append((f"{node}|{frame}|{count}", sequence))

    if protein == "nt" and gene_out:  # Remove empty columns
        to_keep = set()
        for i in range(len(gene_out[-1][1])):
            keep_this = False
            for record in gene_out:  # Every second element will be a sequence
                if record[1][i] != "-":
                    keep_this = True
                    break
            if keep_this:
                to_keep.add(i)

        for i, record in enumerate(gene_out):
            gene_out[i] = (
                record[0],
                "".join([let for i, let in enumerate(record[1]) if i in to_keep]),
            )

    output_path = os.path.join(output_dir, f"{protein}_merged", gene.rstrip(".gz"))

    return output_path, gene_out


def do_gene(
    gene,
    output_dir: Path,
    aa_path,
    nt_path,
    minimum_length,  # this one
    dupe_counts,
    ref_stats,
    debug,
    majority,
    minimum_mr_amount,
    verbosity,
    ignore_overlap_chunks,
    compress,
) -> None:
    """
    Merge main loop. Opens fasta file, parses sequences and merges based on taxa
    """
    already_calculated_splits = {}
    printv(f"Doing: {gene}", verbosity, 2)

    aa_path, aa_data = do_protein(
        "aa",
        aa_path,
        output_dir,
        minimum_length,
        dupe_counts,
        ref_stats,
        already_calculated_splits,
        gene,
        majority,
        minimum_mr_amount,
        ignore_overlap_chunks,
        debug=debug,
    )

    # print(already_calculated_splits)

    nt_path, nt_data = do_protein(
        "nt",
        nt_path,
        output_dir,
        minimum_length,
        dupe_counts,
        ref_stats,
        already_calculated_splits,
        make_nt_name(gene),
        majority,
        minimum_mr_amount,
        ignore_overlap_chunks,
        debug=debug,
    )
    if nt_data:
        writeFasta(aa_path, aa_data, compress)
        writeFasta(nt_path, nt_data, compress)


def run_command(arg_tuple: tuple) -> None:
    """
    Calls the do_gene() function parallel in each thread
    """
    do_gene(*arg_tuple)


def do_folder(folder: Path, args):
    folder_time = TimeKeeper(KeeperMode.DIRECT)

    printv(f"Processing: {os.path.basename(folder)}", args.verbose, 0)
    input_path = Path(folder)
    aa_input = Path(input_path, args.aa_input)
    nt_input = Path(input_path, args.nt_input)

    if not os.path.exists(aa_input):
        print(aa_input)
        printv(f"WARNING: Can't find aa folder for taxa, {folder}", args.verbose, 0)
        return

    tmp_dir = directory_check(folder)
    dupe_tmp_file = Path(tmp_dir, "DupeSeqs.tmp")
    rocks_db_path = Path(folder, "rocksdb", "sequences", "nt")
    if rocks_db_path.exists():
        rocksdb_db = wrap_rocks.RocksDB(str(rocks_db_path))
        dupe_counts = json.loads(rocksdb_db.get("getall:gene_dupes"))
        ref_stats = json.loads(rocksdb_db.get("getall:top_refs"))
    else:
        dupe_counts = {}
        ref_stats = []

    target_genes = []
    for item in Path(aa_input).iterdir():
        if item.suffix in [".fa", ".gz", ".fq", ".fastq", ".fasta"]:
            target_genes.append(item.name)

    target_genes.sort(key=lambda x: Path(aa_input, x).stat().st_size, reverse=True)

    if args.processes > 1:
        arguments = []
        for target_gene in target_genes:
            dupes_in_this_gene = dupe_counts.get(target_gene.split(".")[0], {})
            target_aa_path = Path(aa_input, target_gene)
            target_nt_path = Path(nt_input, make_nt_name(target_gene))
            arguments.append(
                (
                    target_gene,
                    folder,
                    target_aa_path,
                    target_nt_path,
                    args.minimum_length,
                    dupes_in_this_gene,
                    ref_stats,
                    args.debug,
                    args.majority,
                    args.majority_count,
                    args.verbose,
                    args.ignore_overlap_chunks,
                    args.compress,
                )
            )
        with Pool(args.processes) as pool:
            pool.map(run_command, arguments, chunksize=1)
    else:
        for target_gene in target_genes:
            dupes_in_this_gene = dupe_counts.get(target_gene.split(".")[0], {})
            target_aa_path = os.path.join(aa_input, target_gene)
            target_nt_path = os.path.join(nt_input, make_nt_name(target_gene))
            do_gene(
                target_gene,
                folder,
                target_aa_path,
                target_nt_path,
                args.minimum_length,
                dupes_in_this_gene,
                ref_stats,
                args.debug,
                args.majority,
                args.majority_count,
                args.verbose,
                args.ignore_overlap_chunks,
                args.compress,
            )
    printv(f"Done! Took {folder_time.differential():.2f}s", args.verbose)

    if os.path.exists(dupe_tmp_file):
        os.remove(dupe_tmp_file)


def main(args):
    global_time = TimeKeeper(KeeperMode.DIRECT)
    if not all(os.path.exists(i) for i in args.INPUT):
        printv("ERROR: All folders passed as argument must exists.", args.verbose, 0)
        return False
    for folder in args.INPUT:
        do_folder(Path(folder), args)
    if len(args.INPUT) > 1 or not args.verbose:
        printv(f"Took {global_time.differential():.2f}s overall.", args.verbose, 0)
    return True


if __name__ == "__main__":
    raise Exception(
        "Cannot be called directly, please use the module:\nphymmr MergeOverlap"
    )<|MERGE_RESOLUTION|>--- conflicted
+++ resolved
@@ -605,8 +605,6 @@
                                     ] = mode_cand_raw_character
 
             new_merge = str(Seq("").join(new_merge))
-
-<<<<<<< HEAD
             # if protein == "nt":
             #     minimum_length = initial_minimum_length*3
             # else:
@@ -614,15 +612,6 @@
             #
             # if len(new_merge) - new_merge.count("-") < minimum_length:
             #     continue
-=======
-            if protein == "nt":
-                minimum_length = initial_minimum_length * 3
-            else:
-                minimum_length = initial_minimum_length
-
-            if len(new_merge) - new_merge.count("-") < minimum_length:
-                continue
->>>>>>> 24c80875
 
             gene_out.append((final_header, new_merge))
             if debug:
