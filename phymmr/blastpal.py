from __future__ import annotations

import json
import math
import os
import sqlite3
from collections import Counter
from dataclasses import dataclass
from multiprocessing.pool import Pool
from shutil import rmtree
from tempfile import TemporaryDirectory, NamedTemporaryFile
from time import time

import wrap_rocks
from Bio.Seq import Seq
from Bio.SeqIO.FastaIO import FastaWriter
from Bio.SeqRecord import SeqRecord

<<<<<<< HEAD
from .utils import printv, gettempdir
=======
from .utils import printv
from .timekeeper import TimeKeeper, KeeperMode
>>>>>>> 76dceb1c


class Result:
    __slots__ = (
        "query_id",
        "target", 
        "evalue", 
        "log_evalue", 
        "score", 
        "blast_start", 
        "blast_end",
        "reftaxon",
        "ref_sequence"
    )

    def __init__(self, query_id, subject_id, evalue, bit_score, q_start, q_end):
        self.query_id = str(query_id)
        self.target = int(subject_id)
        self.evalue = float(evalue)
        self.log_evalue = math.log(self.evalue) if self.evalue != 0 else -999.0
        self.score = float(bit_score)
        self.blast_start = int(q_start)
        self.blast_end = int(q_end)
        self.reftaxon = None
        self.ref_sequence = None

    def to_json(self):
        return {
                    "target": self.target,
                    "reftaxon": self.reftaxon,
                    "ref_sequence": self.ref_sequence
                }


@dataclass
class GeneConfig:  # FIXME: I am not certain about types.
    gene: str
    tmp_path: str
    gene_sequences: list
    ref_names: dict
    blast_path: str
    blast_db_path: str
    blast_minimum_score: float
    blast_minimum_evalue: float

    def __post_init__(self):
        self.blast_file_path = os.path.join(self.blast_path, f"{self.gene}.blast")
        self.blast_file_done = f"{self.blast_file_path}.done"


def do(
    gene_conf: GeneConfig,
    verbose: bool,
    prog="blastp",
):
    if (
        not os.path.exists(gene_conf.blast_file_done)
        or os.path.getsize(gene_conf.blast_file_done) == 0
    ):
<<<<<<< HEAD
        printv("Blasted: {}".format(gene_conf.gene), verbose, 2)
        with TemporaryDirectory(dir=gettempdir()) as tmpdir, NamedTemporaryFile(dir=tmpdir, mode="w+") as tmpfile:
            fw = FastaWriter(tmpfile)
=======
        printv(f"Blasted: {gene_conf.gene}", verbose, 2)
        with open(gene_conf.fa_file, "w") as fp:
            fw = FastaWriter(fp)
>>>>>>> 76dceb1c
            fw.write_file(gene_conf.gene_sequences)
            cmd = (
                "{prog} -outfmt '7 qseqid sseqid evalue bitscore qstart qend' "
                "-evalue '{evalue_threshold}' -threshold '{score_threshold}' "
                "-num_threads '{num_threads}' -db '{db}' -query '{queryfile}' "
                "-out '{outfile}'".format(
                    prog=prog,
                    evalue_threshold=gene_conf.blast_minimum_evalue,
                    score_threshold=gene_conf.blast_minimum_score,
                    num_threads=2,
                    db=gene_conf.blast_db_path,
                    queryfile=tmpfile.name,
                    outfile=gene_conf.blast_file_path,
                )
            )
            os.system(cmd)
            os.rename(gene_conf.blast_file_path, gene_conf.blast_file_done)

    gene_out = {}
    this_return = []

    with open(gene_conf.blast_file_done, "r") as fp:
        for line in fp:
            if line == "\n" or line[0] == "#":
                continue
            fields = line.split("\t")

            this_result = Result(*fields)

            if this_result.target in gene_conf.ref_names: # Hit target not valid
                this_result.reftaxon, this_result.ref_sequence = gene_conf.ref_names[this_result.target]

                # Although we have a threshold in the Blast call. Some still get through.
                if (
                    this_result.score >= gene_conf.blast_minimum_score
                    and this_result.evalue <= gene_conf.blast_minimum_evalue
                ):
                    _, hmmsearch_id = this_result.query_id.split("_hmmid")

                    gene_out.setdefault(hmmsearch_id, [])
                    gene_out[hmmsearch_id].append(this_result.to_json())

    for hmmsearch_id in gene_out:
        this_out_results = gene_out[hmmsearch_id]
        key = "blastfor:{}".format(hmmsearch_id)

        data = json.dumps(this_out_results)

        this_return.append((key, data, len(this_out_results)))
    
    return this_return


def get_set_id(orthoset_db_con, orthoset):
    """
    Retrieves orthoset id from orthoset db
    """
    orthoset_db_cur = orthoset_db_con.cursor()
    rows = orthoset_db_cur.execute(f'SELECT id FROM orthograph_set_details WHERE name = "{orthoset}";')
    for row in rows:
        return row[0]

    raise Exception("Orthoset {} id cant be retrieved".format(orthoset))


def get_ref_taxon_for_genes(set_id, orthoset_db_con):
    data = {}
    orthoset_db_cur = orthoset_db_con.cursor()
    query = 'SELECT id, sequence FROM orthograph_aaseqs'
    rows = orthoset_db_cur.execute(query)

    for row in rows:
        id, sequence = row
        data[id] = sequence

    result = {}
    query = f'''SELECT DISTINCT
        orthograph_taxa.name,
        orthograph_orthologs.ortholog_gene_id,
        orthograph_aaseqs.id
        FROM orthograph_orthologs
        INNER JOIN orthograph_sequence_pairs
            ON orthograph_orthologs.sequence_pair = orthograph_sequence_pairs.id
        INNER JOIN orthograph_aaseqs
            ON orthograph_sequence_pairs.aa_seq = orthograph_aaseqs.id
        INNER JOIN orthograph_set_details
            ON orthograph_orthologs.setid = orthograph_set_details.id
        INNER JOIN orthograph_taxa
            ON orthograph_aaseqs.taxid = orthograph_taxa.id
        WHERE orthograph_set_details.id = "{set_id}"'''

    rows = orthoset_db_cur.execute(query)

    for row in rows:
        name, gene, id = row
        
        if gene not in result:
            result[gene] = {id:(name, data[id])}
        else:
            result[gene][id] = (name, data[id])

    return result


def run_process(args, input_path) -> None:
    time_keeper = TimeKeeper(KeeperMode.DIRECT)
    orthoset = args.orthoset
    orthosets_dir = args.orthoset_input

    taxa = os.path.basename(input_path)
    printv(f'Processing: {taxa}', args.verbose, 0)
    printv("Grabbing Reference data from SQL.", args.verbose)
    # make dirs
    blast_path = os.path.join(input_path, "blast")
    if args.overwrite:
        if os.path.exists(blast_path):
            rmtree(blast_path)
    os.makedirs(blast_path, exist_ok=True)

    # grab gene reftaxon
    orthoset_db_path = os.path.join(orthosets_dir, orthoset + ".sqlite")
    orthoset_db_con = sqlite3.connect(orthoset_db_path)

    orthoset_id = get_set_id(orthoset_db_con, orthoset)

    ref_taxon = get_ref_taxon_for_genes(orthoset_id, orthoset_db_con)

    blast_db_path = os.path.join(orthosets_dir, orthoset, "blast", orthoset)

    printv(f"Done! Took {time_keeper.lap():.2f}s. Grabbing HMM data from DB", args.verbose)

    db_path = os.path.join(input_path, "rocksdb", "hits")
    db = wrap_rocks.RocksDB(db_path)

    gene_to_hits = {}

    global_hmm_object_raw = db.get("hmmbatch:all")
    global_hmm_batches = global_hmm_object_raw.split(",")
    genes = Counter()

    for batch_i in global_hmm_batches:
        key = f"hmmbatch:{batch_i}"
        hmm_json = db.get(key)
        hmm_hits = json.loads(hmm_json)

        for hmm_object in hmm_hits:
            hmm_id = hmm_object["hmm_id"]
            header = hmm_object["header"].strip()
            gene = hmm_object["gene"]
            genes[gene] = genes.get(gene, 0) + 1

            gene_to_hits.setdefault(gene, [])
            gene_to_hits[gene].append(
                SeqRecord(Seq(hmm_object["hmm_sequence"]), id=header + f"_hmmid{hmm_id}", description="")
            )

    printv(f"Grabbed HMM Data. Took: {time_keeper.lap():.2f}s. Found {sum(genes.values())} hits", args.verbose)

    del global_hmm_object_raw

    num_threads = args.processes
    # Run
    if num_threads <= 1:
        to_write = [
            do(
                GeneConfig(
                    gene=gene,
                    gene_sequences=gene_to_hits[gene],
                    ref_names=ref_taxon[gene],
                    blast_path=blast_path,
                    blast_db_path=blast_db_path,
                    blast_minimum_score=args.blast_minimum_score,
                    blast_minimum_evalue=args.blast_minimum_evalue,
                ),
                args.verbose
            )
            for gene, _ in genes.most_common()
        ]
    else:
        arguments = [
            (
                GeneConfig(
                    gene=gene,
                    gene_sequences=gene_to_hits[gene],
                    ref_names=ref_taxon[gene],
                    blast_path=blast_path,
                    blast_db_path=blast_db_path,
                    blast_minimum_score=args.blast_minimum_score,
                    blast_minimum_evalue=args.blast_minimum_evalue,
                ),
                args.verbose,
            )
            for gene, _ in genes.most_common()
        ]

        with Pool(num_threads) as pool:
            to_write = pool.starmap(do, arguments, chunksize=1)

    printv(f"Got Blast Results. Took {time_keeper.lap():.2f}s. Writing to DB", args.verbose)

    i = 0
    for batch in to_write:
        for key, data, count in batch:
            db.put(key, data)
            i += count

    printv(f"Writing {i} results took {time_keeper.lap():.2f}s", args.verbose)
    printv(f"Done! Took {time_keeper.differential():.2f}s overall", args.verbose)


def main(args):
    global_time = TimeKeeper(KeeperMode.DIRECT)
    if not all(os.path.exists(i) for i in args.INPUT):
        printv("ERROR: All folders passed as argument must exists.", args.verbose, 0)
        return False
    for input_path in args.INPUT:
        run_process(args, input_path)
    if len(args.INPUT) > 1 or not args.verbose:
        printv(f"Took {global_time.differential():.2f}s overall.", args.verbose, 0)
    return True


if __name__ == "__main__":
    raise Exception(
        "Cannot be called directly, please use the module:\nphymmr BlastPal"
    )<|MERGE_RESOLUTION|>--- conflicted
+++ resolved
@@ -16,12 +16,8 @@
 from Bio.SeqIO.FastaIO import FastaWriter
 from Bio.SeqRecord import SeqRecord
 
-<<<<<<< HEAD
 from .utils import printv, gettempdir
-=======
-from .utils import printv
 from .timekeeper import TimeKeeper, KeeperMode
->>>>>>> 76dceb1c
 
 
 class Result:
@@ -81,15 +77,9 @@
         not os.path.exists(gene_conf.blast_file_done)
         or os.path.getsize(gene_conf.blast_file_done) == 0
     ):
-<<<<<<< HEAD
-        printv("Blasted: {}".format(gene_conf.gene), verbose, 2)
+        printv(f"Blasted: {gene_conf.gene}", verbose, 2)
         with TemporaryDirectory(dir=gettempdir()) as tmpdir, NamedTemporaryFile(dir=tmpdir, mode="w+") as tmpfile:
             fw = FastaWriter(tmpfile)
-=======
-        printv(f"Blasted: {gene_conf.gene}", verbose, 2)
-        with open(gene_conf.fa_file, "w") as fp:
-            fw = FastaWriter(fp)
->>>>>>> 76dceb1c
             fw.write_file(gene_conf.gene_sequences)
             cmd = (
                 "{prog} -outfmt '7 qseqid sseqid evalue bitscore qstart qend' "
