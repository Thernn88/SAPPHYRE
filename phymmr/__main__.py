#!/usr/bin/env python
"""
Order:
    1. Prepare
    2. Hmmsearch
    3. BlastPal
    4. Reporter
Post-processing:
    5. mafft
    6. pal2nal
    7. FlexCull (optional)
    8. OutlierCheck
    9. MergeOverlap
    10. MergeGenes
"""
import argparse


def subcmd_prepare(subparsers):
    par = subparsers.add_parser(
        "Prepare",
        help="Loads NT input files (.fa, .fas or .fasta) into a rocksdb database. "
        "Unique NT sequences stored with a duplicate count stored for later use. "
        "Performs six-fold translation of base NT sequences into AA translation. "
        "Unique AA translation stored with duplicate counts stored for later use.",
    )
    par.add_argument("INPUT", help="Path to directory of Input folder", action="store")
    par.add_argument(
        "-c",
        "--clear_database",
        action="store_true",
        help="Overwrite existing rocksdb database.",
    )
    par.add_argument(
        "-ml",
        "--minimum_sequence_length",
        default=90,
        type=int,
        help="Minimum input sequence length.",
    )
    par.add_argument(
        "-sl",
        "--sequences_per_level",
        default=500000,
        type=int,
        help="Amount of sequences to store per database entry.",
    )
    par.add_argument(
        "-k",
        "--keep_prepared",
        action="store_true",
        help="Writes the prepared input fasta into the output taxa directory.",
    )
    par.set_defaults(func=prepare, formathelp=par.format_help)


def prepare(args):
    from . import prepare

    if not prepare.main(args):
        print()
        print(args.formathelp())


def subcmd_hmmsearch(subparsers):
    par = subparsers.add_parser(
        "Hmmsearch",
        help="Queries protein translations against profile HMMs using the HMMER3 "
        "external. Filters HMMER3 output using 3 custom filters: MultiGene, "
        "InternalMulti & InternalSubpar to remove LQ hits and prevent sequence reuse. "
        "Loads hits into RocksDB after filters finish.",
    )
    par.add_argument(
        "INPUT", help="Path to input directory.", action="extend", nargs="+"
    )
    par.add_argument(
        "-oi",
        "--orthoset_input",
        type=str,
        default="orthosets",
        help="Path to directory of Orthosets folder",
    )
    par.add_argument(
        "-o",
        "--orthoset",
        type=str,
        default="Ortholog_set_Mecopterida_v4",
        help="Orthoset",
    )
    par.add_argument(
        "-ovw",
        "--overwrite",
        default=False,
        action="store_true",
        help="Remake domtbl files even if previous file exists.",
    )
    par.add_argument(
        "-s", "--score", type=float, default=40, help="Score threshold. Defaults to 40"
    )
    par.add_argument(
        "-e",
        "--evalue",
        type=float,
        default=0,
        help="Evalue threshold. Defaults to 0",
    )
    par.add_argument(
        "--excluded-list",
        default=False,
        help="File containing names of genes to be excluded",
    )
    par.add_argument(
        "--wanted-list", default=False, help="File containing list of wanted genes"
    )
    par.add_argument(
        "--remake-protfile",
        default=False,
        action="store_true",
        help="Force creation of a new protfile even if one already exists.",
    )
    par.add_argument(
        "-sdm",
        "--score_diff_multi",
        type=float,
        default=1.05,
        help="Multi-gene Score Difference Adjustment",
    )
    par.add_argument(
        "-mom",
        "--min_overlap_multi",
        type=float,
        default=0.3,
        help="Multi-gene Minimum Overlap Adjustment",
    )
    par.add_argument(
        "-momi",
        "--minimum_overlap_internal_multi",
        type=float,
        default=0.5,
        help="Internal Multi Minimum Overlap Adjustment",
    )
    par.add_argument(
        "-sdi",
        "--score_diff_internal",
        type=float,
        default=1.5,
        help="Internal Score Difference Adjustmen",
    )
    par.add_argument(
        "-moi",
        "--min_overlap_internal",
        type=float,
        default=0.9,
        help="Internal Minimum Overlap Adjustment",
    )
    par.add_argument(
        "-m",
        "--max_hmm_batch_size",
        default=250000,
        type=int,
        help="Max hits per hmmsearch batch in db. Default: 250 thousand.",
    )
    par.add_argument("-d", "--debug", type=int, default=0, help="Output debug logs.")
    par.add_argument(
        "--enable-multi-internal",
        default=False,
        action="store_true",
        help="Enable Hmmsearch internal multi filter",
    )
    par.set_defaults(func=hmmsearch, formathelp=par.format_help)


def hmmsearch(args):
    from . import hmmsearch

    if not hmmsearch.main(args):
        print(args.formathelp())


def subcmd_blastpal(subparsers):
    par = subparsers.add_parser(
        "BlastPal",
        help="Blasts Hmmsearch hits using NCBI-Blast against reference sequences. "
        "Loads resulting output into RocksDB",
    )

    par.add_argument(
        "INPUT",
        action="extend",
        nargs="+",
        help="Path to directory of Input folder",
    )
    par.add_argument(
        "-oi",
        "--orthoset_input",
        type=str,
        default="orthosets",
        help="Path to directory of Orthosets folder",
    )
    par.add_argument(
        "-o",
        "--orthoset",
        type=str,
        default="Ortholog_set_Mecopterida_v4",
        help="Orthoset",
    )
    par.add_argument(
        "-bs",
        "--blast_minimum_score",
        type=float,
        default=40.0,
        help="Minimum score filter in blast.",
    )
    par.add_argument(
        "-be",
        "--blast_minimum_evalue",
        type=float,
        default=0.00001,
        help="Minimum evalue filter in blast.",
    )
    par.add_argument(
        "-m",
        "--max_blast_batch_size",
        default=250000,
        type=int,
        help="Max results per blastpal batch in db. Default: 250 thousand.",
    )
    par.add_argument(
        "-ovw",
        "--overwrite",
        action="store_true",
        help="Overwrite existing blast results.",
    )
    par.set_defaults(func=blastpal, formathelp=par.format_help)


def blastpal(args):
    from . import blastpal

    if not blastpal.main(args):
        print(args.formathelp())


def subcmd_reporter(subparsers):
    par = subparsers.add_parser(
        "Reporter",
        help="Checks Blast results to ensure a hit is reciprocal. Queries a sequence "
        "using exonerate to align it against a target reference and trim it to mapped "
        "region. Produces aa and nt output.",
    )
    par.add_argument(
        "INPUT", help="Path to directory of Input folder", action="extend", nargs="+"
    )
    par.add_argument(
        "-oi",
        "--orthoset_input",
        type=str,
        default="orthosets",
        help="Path to directory of Orthosets folder",
    )
    par.add_argument(
        "-o",
        "--orthoset",
        type=str,
        default="Ortholog_set_Mecopterida_v4",
        help="Orthoset",
    )
    par.add_argument(
        "-ml", "--min_length", type=int, default=30, help="Minimum Transcript Length"
    )
    par.add_argument(
        "-ms", "--min_score", type=float, default=40, help="Minimum Hit Domain Score"
    )
    par.add_argument("-d", "--debug", type=int, default=0, help="Verbose debug.")
    par.set_defaults(func=reporter, formathelp=par.format_help)


def reporter(args):
    from . import reporter

    mainargs = reporter.MainArgs(
        args.verbose,
        args.processes,
        args.debug,
        args.INPUT,
        args.orthoset_input,
        args.orthoset,
        args.min_length,
        args.min_score,
    )
    if not reporter.main(mainargs):
        print(args.formathelp())


def subcmd_outliercheck(subparsers):
    par = subparsers.add_parser(
        "OutlierCheck",
        help="Calculates a Blosum62 distance matrix which are used to remove outlier "
        "sequences above a threshold.",
    )
    par.add_argument("INPUT", help="Path to taxa", action="extend", nargs="+")
    par.add_argument("-o", "--output", default="outlier", help="Output folder")
    par.add_argument(
        "-t",
        "--threshold",
        type=int,
        default=50,
        help="Greater than reference mean to be counted as an outlier. Default is 2x.",
    )
    par.add_argument(
        "--no-references",
        action="store_true",
        help="Disable output of reference sequences",
    )
    par.add_argument(
        "-s",
        "--sort",
        choices=["cluster", "original"],
        default="original",
        help="Sort candidate output by cluster and taxa, or preserver original order.",
    )
    par.add_argument(
        "-cd",
        "--candidate-distance",
        type=int,
        default=40,
        help="Cutoff for mean distance in candidate to candidate check.",
    )
    par.add_argument(
        "-co",
        "--candidate-overlap",
        type=int,
        default=30,
        help="Minimum candidate overlap for candidate distance checks.",
    )
    par.add_argument(
        "-d",
        "--debug",
        action="store_true",
        default=False,
        help="Log outliers to csv files",
    )
    par.set_defaults(func=outliercheck, formathelp=par.format_help)


def outliercheck(args):
    from . import outliercheck

    if not outliercheck.main(args):
        print()
        print(args.formathelp)


def subcmd_mergeoverlap(subparsers):
    par = subparsers.add_parser(
        "MergeOverlap",
        help="Reference-guided De-novo Assembly Algorithm which merges overlapping reads "
        "into contiguous segments (Contigs).",
    )
    par.add_argument(
        "INPUT", help="Path to directory of Input folder", action="extend", nargs="+"
    )
    par.add_argument(
        "-aa",
        "--aa_input",
        type=str,
        default="outlier/aa",
        help="Path to directory of AA folder",
    )
    par.add_argument(
        "-nt",
        "--nt_input",
        type=str,
        default="outlier/nt",
        help="Path to directory of NT folder",
    )
    par.add_argument(
        "-d",
        "--debug",
        action="store_true",
        help="Enable debug. When enabled displays each component of merged headers.",
    )
    par.add_argument(
        "-ml",
        "--minimum_length",
        type=int,
        default=30,
        help="Minimum after merge bp length.",
    )
    par.add_argument(
        "-io",
        "--ignore_overlap_chunks",
        action="store_true",
        default=False,
        help="Ignore overlapping chunks and merge all candidates for a reference taxon.",
    )
    par.add_argument(
        "-m",
        "--majority",
        type=float,
        default=0.66,
        help="Percentage for majority ruling.",
    )
    par.add_argument(
        "-mc",
        "--majority_count",
        type=int,
        default=4,
        help="Percentage for majority ruling.",
    )
    par.set_defaults(func=mergeoverlap, formathelp=par.format_help)


def mergeoverlap(args):
    from . import merge_overlap

    if not merge_overlap.main(args):
        print()
        print(args.formathelp())


def subcmd_mergegenes(subparsers):
    dsc = (
        "Initial Dataset Construction: Merges AA and NT data files across "
        "multiple taxa into a single AA and NT pair per gene."
    )
    par = subparsers.add_parser("MergeGenes", help=dsc, description=dsc)
    par.add_argument("INPUT", help="Paths of directories.", action="extend", nargs="+")
    par.add_argument(
        "-t",
        "--prepend-directory",
        action="store",
        type=str,
        dest="DIRECTORY",
        help="Prepend DIRECTORY to the list of INPUT.",
    )
    par.add_argument(
        "-o",
        "--output-directory",
        type=str,
        required=True,
        help="Target directory for merged output. (Example: MergedGenes)",
    )
    par.set_defaults(func=mergegenes, formathelp=par.format_help)


def mergegenes(args):
    from . import merge_genes

    if not merge_genes.main(args):
        print()
        print(args.formathelp())


def subcmd_mafft(subparsers):
    par = subparsers.add_parser(
        "mafft", help="Aligns AA sequences against existing reference alignment."
    )
    par.add_argument(
        "INPUT", help="Path to directory of Input folder", action="extend", nargs="+"
    )
    par.add_argument(
        "-oi",
        "--orthoset_input",
        type=str,
        default="orthosets",
        help="Path to directory of Orthosets folder",
    )
    par.add_argument(
        "-o",
        "--orthoset",
        type=str,
        default="Ortholog_set_Mecopterida_v4",
        help="Orthoset",
    )
    par.add_argument(
        "-l",
        "--linsi",
        action="store_true",
        default=False,
        help="Enable the use of mafft-linsi.",
    )
    par.set_defaults(func=mafft, formathelp=par.format_help)


def mafft(args):
    from . import mafft

    if not mafft.main(args):
        print()
        print(args.formathelp())


def subcmd_pal2nal(subparsers):
    par = subparsers.add_parser(
        "Pal2Nal",
        help="Mirrors Amino Acid Alignment to Nucleotide data using specified NCBI "
        "table. Also performs basic error checking on data.",
    )
    par.add_argument(
        "INPUT", help="Path to directory of Input folder", action="extend", nargs="+"
    )
    par.add_argument("-t", "--table", type=int, default=1, help="Table ID.")
    par.set_defaults(func=pal2nal, formathelp=par.format_help)


def pal2nal(args):
    from . import pal2nal

    if not pal2nal.main(args):
        print()
        print(args.formathelp())


def subcmd_flexcull(subparsers):
    par = subparsers.add_parser(
        "FlexCull",
        help="Adaptive End Trimming algorithm that trims the start and end of "
        "candidate reads to remove introns and/or other LQ bases.",
    )
    par.add_argument(
        "INPUT", help="Path to directory of Input folder", action="extend", nargs="+"
    )
    par.add_argument(
        "-o", "--output", type=str, default="trimmed", help="Output Directory."
    )
    par.add_argument(
        "-aa", "--amino-acid", type=str, default="mafft", help="AA Folder Name."
    )
    par.add_argument(
        "-nt", "--nucleotide", type=str, default="nt_aligned", help="NT Folder Name."
    )
    par.add_argument(
        "-m",
        "--matches",
        type=int,
        default=3,
        help="Amount of base pairs that have to match reference.",
    )
    par.add_argument(
        "-mp",
        "--match_percent",
        type=float,
        default=0.02,
        help="Percentage of references that must contain the base pair to match.",
    )
    par.add_argument(
        "-bp", "--base-pair", type=int, default=15, help="Minimum bp after cull."
    )
    par.add_argument(
        "-d",
        "--debug",
        action="store_true",
        help="Enable debug. When enabled Output log of culls.",
    )
    par.set_defaults(func=flexcull, formathelp=par.format_help)


def flexcull(args):
    from . import flexcull

    flexargs = flexcull.MainArgs(
        args.verbose,
        args.processes,
        args.debug,
        args.INPUT,
        args.output,
        args.amino_acid,
        args.nucleotide,
        args.matches,
        args.base_pair,
        args.match_percent,
    )
    if not flexcull.main(flexargs):
        print()
        print(args.formathelp())


def finalize(args):
    from . import finalize

    if not finalize.main(args):
        print(args.formathelp())


def subcmd_finalize(subparsers):
    par = subparsers.add_parser(
        "Finalize",
        help="Contains a handful of useful functions to finalize a dataset. "
        "Kick taxa: Exclude taxa listed in the kick txt file. "
        "Kick columns: Removes columns where there is greater than or equal to "
        "a supplied percentage of gap characters over data characters. Also "
        "kicks sequences with less than a supplied integer of data characters. "
        "Stop codon: Replaces stop characters with X for AA and N for NT. "
        "Rename taxon: Uses the supplied names csv file to replace reference taxon "
        "names using the taxa id. "
        "Sort: Sorts genes based on presence in the supplied target txt file. "
        "Concat: Merges all the final sequences together into a single fasta file.",
    )

    par.add_argument(
        "INPUT", help="Path to directory of Input folder", action="extend", nargs="+"
    )
    par.add_argument(
        "-k", "--kick_file", type=str, default="TaxaKick.txt", help="Percent"
    )
    par.add_argument(
        "-t",
        "--target_file",
        type=str,
        default="TARGET_GENES_SYRPHID.txt",
        help="Percent",
    )
    par.add_argument("-n", "--names_csv", type=str, default="names.csv", help="Percent")
    par.add_argument(
        "-kp",
        "--kick_percentage",
        type=float,
        default=0.85,
        help="Adjustable value for kick columns. Float value of minimum percentage of non-gap characters",
    )
    par.add_argument(
        "-mb",
        "--minimum_bp",
        type=int,
        default=30,
        help="Adjustable value for kick columns. Integer value of minimum base pairs",
    )
    par.add_argument(
        "-s",
        "--sort",
        action="store_true",
        help="Sort taxa based on target file provided.",
    )
    par.add_argument(
        "-kt",
        "--kick_taxa",
        action="store_true",
        help="Kick taxa present in kick file provided.",
    )
    par.add_argument(
        "-kc",
        "--kick_columns",
        action="store_true",
        help="Kick columns based on amount of gap characters.",
    )
    par.add_argument(
        "-stop",
        "--stopcodon",
        action="store_true",
        help="Replace Stop Codons with X for AA and N for NT.",
    )
    par.add_argument(
        "-r",
        "--rename",
        action="store_true",
        help="Rename reference taxa using names csv file provided.",
    )
    par.add_argument(
        "-c",
        "--concat",
        action="store_true",
        help="Merge resulting on target genes into a final fasta file.",
    )
    par.set_defaults(func=finalize, formathelp=par.format_help)


def subcmd_sradownload(sp):
    par = sp.add_parser(
        "SRADownload", help="Download fastq files from www.ncbi.nlm.nih.gov"
    )
    par.add_argument(
        "INPUT",
        help="Path to the CSV file input",
    )
    par.add_argument(
        "-b",
        "--bin",
        help="Path to SRA Toolkit. Will try system's PATH if not used.",
        required=False,
    )
    par.set_defaults(func=sradownload, formathelp=par.format_help)


def sradownload(argsobj):
    from . import sradownload

    if not sradownload.main(argsobj):
        print()
        print(argsobj.formathelp())


def subcmd_archiver(sp):
    par = sp.add_parser("Archiver", help="Recursive archiver/unarchiver")  # TODO add me
    par.add_argument(
        "INPUT",
        help="Path to input directory.",
        action="extend",
        nargs="+",
    )
    par.add_argument(
        "-sd",
        "--specific_directories",
        help="Directories to archive/unarchive.",
        action="extend",
        nargs="+",
    )
    par.add_argument(
        "-u",
        "--unarchive",
        default=False,
        action="store_true",
        help="Unarchive directories.",
    )
    par.set_defaults(func=archiver, formathelp=par.format_help)


def archiver(argsobj):
    from . import archiver

    if not archiver.main(argsobj):
        print()
        print(argsobj.formathelp())

<<<<<<< HEAD
=======
def subcmd_makeref(sp):
    par = sp.add_parser("Makeref", help="Reference set generation tool") # TODO add me
    par.add_argument(
        "INPUT",
        type=str,
        help="Input file for current set (Either .fa or .sqlite)",
    )
    par.add_argument(
        "-m",
        "--align_method",
        choices=["clustal", "mafft"],
        default="clustal",
        help="What alignment method to use.",
    )
    par.add_argument(
        "-s",
        "--set",
        type=str,
        help="Name of the current set being produced/modified."
    )
    par.add_argument(
        "-od",
        "--orthoset_dir",
        type=str,
        default="orthosets",
        help="Path to the Orthosets dir."
    )
    par.add_argument(
        "-ovw",
        "--overwrite",
        action="store_true",
        help="Overwrite existing files."
    )
    par.set_defaults(func=makeref, formathelp=par.format_help)

def makeref(argsobj):
    from . import makeref
    if not makeref.main(argsobj):
        print()
        print(argsobj.formathelp())
>>>>>>> 45b1e533

if __name__ == "__main__":
    parser = argparse.ArgumentParser(
        prog="phymmr",
        # TODO write me
        description="Order: Prepare, Hmmsearch, BlastPal, Reporter, "
        "mafft, pal2nal, FlexCull (optional), OutlierCheck, MergeOverlap, MergeGenes",
        epilog="phymmr  Copyright (C) 2022  PhyMMR Team\n"
        "License GPLv3+: GNU GPL version 3 or later <https://gnu.org/licenses/gpl.html>.\n"
        "This program comes with ABSOLUTELY NO WARRANTY.\n"
        "This is free software, and you are welcome to redistribute it "
        "under certain conditions.",
        formatter_class=argparse.RawDescriptionHelpFormatter,
    )

    parser.add_argument(
        "-v",
        "--verbose",
        action="count",
        default=0,
        help="Verbosity level. Repeat for increased verbosity.",
    )
    parser.add_argument(
        "-p",
        "--processes",
        type=int,
        default=1,
        help="Number of threads used to call processes.",
    )

    subparsers = parser.add_subparsers()
    # The order in which those functions are called define the order in which
    # the subcommands will be displayed.
    subcmd_prepare(subparsers)
    subcmd_hmmsearch(subparsers)
    subcmd_blastpal(subparsers)
    subcmd_reporter(subparsers)

    # mafft > pal2nal > FlexCull (optional) > OutlierCheck > MergeOverlap
    subcmd_mafft(subparsers)
    subcmd_pal2nal(subparsers)
    subcmd_flexcull(subparsers)
    subcmd_outliercheck(subparsers)
    subcmd_mergeoverlap(subparsers)
    subcmd_mergegenes(subparsers)
    subcmd_sradownload(subparsers)
    subcmd_archiver(subparsers)

    # Finalize
    subcmd_finalize(subparsers)

    #Makeref
    subcmd_makeref(subparsers)

    args = parser.parse_args()
    if not hasattr(args, "func"):
        parser.print_help()
        parser.exit()
    args.func(args)<|MERGE_RESOLUTION|>--- conflicted
+++ resolved
@@ -722,49 +722,6 @@
         print()
         print(argsobj.formathelp())
 
-<<<<<<< HEAD
-=======
-def subcmd_makeref(sp):
-    par = sp.add_parser("Makeref", help="Reference set generation tool") # TODO add me
-    par.add_argument(
-        "INPUT",
-        type=str,
-        help="Input file for current set (Either .fa or .sqlite)",
-    )
-    par.add_argument(
-        "-m",
-        "--align_method",
-        choices=["clustal", "mafft"],
-        default="clustal",
-        help="What alignment method to use.",
-    )
-    par.add_argument(
-        "-s",
-        "--set",
-        type=str,
-        help="Name of the current set being produced/modified."
-    )
-    par.add_argument(
-        "-od",
-        "--orthoset_dir",
-        type=str,
-        default="orthosets",
-        help="Path to the Orthosets dir."
-    )
-    par.add_argument(
-        "-ovw",
-        "--overwrite",
-        action="store_true",
-        help="Overwrite existing files."
-    )
-    par.set_defaults(func=makeref, formathelp=par.format_help)
-
-def makeref(argsobj):
-    from . import makeref
-    if not makeref.main(argsobj):
-        print()
-        print(argsobj.formathelp())
->>>>>>> 45b1e533
 
 if __name__ == "__main__":
     parser = argparse.ArgumentParser(
