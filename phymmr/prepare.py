--- conflicted
+++ resolved
@@ -306,9 +306,6 @@
 
         printv("Translating prepared file", args.verbose)
 
-<<<<<<< HEAD
-=======
-        aa_dupe_count = count()
         taxa_time_keeper.lap()
 
         if os.path.exists("/run/shm"):
@@ -319,7 +316,6 @@
             tmp_path = os.path.join(folder, "tmp")
             os.makedirs(tmp_path, exist_ok=True)
 
->>>>>>> ce1f573b
         sequences_per_thread = math.ceil((len(fa_file_out) / 2) / num_threads) * 2
         tfiles = TempFiles()
         for i in range(0, len(fa_file_out), sequences_per_thread):
