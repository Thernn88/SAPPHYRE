TODO
-----------

__main__.py:
 [x] Use upper cases for sub commands @done (31-10-22 23:15)
 [ ] Write a proper description for the software
 [x] Transform filenames to lowercase @done (01-11-22 01:18)
 List of dir as input:
   [x] PrepareDB @done (31-10-22 23:49)
   [x] mafft @done (01-11-22 00:36)
   [x] FlexCull @done (01-11-22 00:13)
   [x] OutlierCheck @done (01-11-22 00:19)
   [x] MergeOverlap @done (01-11-22 00:09)
 Test new input style:
   [ ] PrepareDB
   [x] mafft @done (01-11-22 02:54)
   [x] FlexCull @done (01-11-22 02:39)
   [x] OutlierCheck @done (2022-11-01 22:10)
   [x] MergeOverlap @done (2022-11-01 23:08)
   
All Scripts
   [ ] Add total runtime spent processing a batch.

PrepareDB
  [ ] Fix Verbosity. Complex... Talk to me in Discord.
  [ ] Read fasta files using Bio. This will also help with fastq.gz/.fq.gz extraction
  [ ] Experiment with using MapReduce to speed up AA dedupe.
  [ ] Incorporate HammingDist dedupe.
  [ ] Move the dup hits table from sequences DB to hits DB?
  [ ] Incorporate .fastq/.fq.gz extraction @low
  [ ] Regex taxa filenames so they don't bork the script. @low
  [ ] Allow path to maintain sequence ID for references. @low

Hmmsearch
  [ ] Fix Verbosity. Lock gene prints behind -vv 
  
BlastPalDB
<<<<<<< HEAD
  [ ] Fix Verbosity
  [ ] Can someone check and see if the Blast External is sorted to do genes with most Hmmsearch results first?
  [ ] Should also add a post blast sort to start the heaviest workloads first.
=======
  [ ] Fix Verbosity. Lock gene prints behind -v.
>>>>>>> e5b2ac44

ReporterDB
  [ ] Incorporate HamDups into Exonerate.
  [ ] Experiement with splitting largest work units into multiple work units. 

mafft
  [ ] Fix Verbosity. Lock gene prints behind -v.

Pal2Nal
  [x] Full blown rewrite. Python version is at least 4x slower than Perl version. (A lot of poor design decisions in Pal2Nal.py) Perhaps rewrite in Golang or Rust? @done (31-10-22 22:10)
  
OutlierCheck
  [ ] Add additional outlier check methodology.
  
CrossContamination
  [ ] TODO
  
MergeGenes
  [ ] So slow! Please speed up. Multiprocessing?
  
Finalize Dataset Section
  1. Heavy refactor and script combination
     [ ] TaxaKick.py
     [ ] ColumnTrim.py
     [ ] StopCodonRemove.py
     [ ] Renamer.py
     [ ] Concatenate.py<|MERGE_RESOLUTION|>--- conflicted
+++ resolved
@@ -35,13 +35,9 @@
   [ ] Fix Verbosity. Lock gene prints behind -vv 
   
 BlastPalDB
-<<<<<<< HEAD
   [ ] Fix Verbosity
   [ ] Can someone check and see if the Blast External is sorted to do genes with most Hmmsearch results first?
   [ ] Should also add a post blast sort to start the heaviest workloads first.
-=======
-  [ ] Fix Verbosity. Lock gene prints behind -v.
->>>>>>> e5b2ac44
 
 ReporterDB
   [ ] Incorporate HamDups into Exonerate.
